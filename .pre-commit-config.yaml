exclude: ".venv|__pycache__|tests/dev/|tests/fixtures/"
fail_fast: false
repos:
  - repo: https://github.com/pre-commit/pre-commit-hooks
    rev: v4.4.0
    hooks:
      - id: check-added-large-files
        args: ["--maxkb=1024"]
      - id: check-ast
      - id: check-builtin-literals
      - id: check-case-conflict
      - id: check-toml
      - id: check-yaml
      - id: detect-private-key
      - id: end-of-file-fixer
      - id: fix-byte-order-marker
      - id: fix-encoding-pragma
        args: [--remove]
      - id: name-tests-test
        args: [--pytest-test-first]
      - id: trailing-whitespace
        args: [--markdown-linebreak-ext=md]

  - repo: https://github.com/psf/black
    rev: 23.3.0
    hooks:
      - id: black

<<<<<<< HEAD
  - repo: https://github.com/pycqa/isort
    rev: 5.12.0
    hooks:
      - id: isort
        args: ["--profile", "black", "--filter-files"]
=======
  - repo: https://github.com/asottile/pyupgrade
    rev: v3.3.1
    hooks:
      - id: pyupgrade
        args:
          - "--py38-plus"
>>>>>>> 14413aaf
<|MERGE_RESOLUTION|>--- conflicted
+++ resolved
@@ -26,17 +26,15 @@
     hooks:
       - id: black
 
-<<<<<<< HEAD
   - repo: https://github.com/pycqa/isort
     rev: 5.12.0
     hooks:
       - id: isort
         args: ["--profile", "black", "--filter-files"]
-=======
+
   - repo: https://github.com/asottile/pyupgrade
     rev: v3.3.1
     hooks:
       - id: pyupgrade
         args:
           - "--py38-plus"
->>>>>>> 14413aaf
