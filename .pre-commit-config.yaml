exclude: ".venv|__pycache__|tests/dev/|tests/fixtures/"
fail_fast: false
repos:
  - repo: https://github.com/pre-commit/pre-commit-hooks
    rev: v4.4.0
    hooks:
      - id: check-added-large-files
        args: ["--maxkb=1024"]
      - id: check-ast
      - id: check-builtin-literals
      - id: check-case-conflict
      - id: check-toml
      - id: check-yaml
      - id: detect-private-key
      - id: end-of-file-fixer
      - id: fix-byte-order-marker
      - id: fix-encoding-pragma
        args: [--remove]
      - id: name-tests-test
        args: [--pytest-test-first]
      - id: trailing-whitespace
        args: [--markdown-linebreak-ext=md]

  - repo: https://github.com/psf/black
    rev: 23.3.0
    hooks:
      - id: black
<<<<<<< HEAD
        args: ["--target-version=py38"]
=======

  - repo: https://github.com/pycqa/isort
    rev: 5.12.0
    hooks:
      - id: isort
        args: ["--profile", "black", "--filter-files"]

  - repo: https://github.com/asottile/pyupgrade
    rev: v3.3.1
    hooks:
      - id: pyupgrade
        args:
          - "--py38-plus"
>>>>>>> be8c6150
<|MERGE_RESOLUTION|>--- conflicted
+++ resolved
@@ -25,9 +25,8 @@
     rev: 23.3.0
     hooks:
       - id: black
-<<<<<<< HEAD
         args: ["--target-version=py38"]
-=======
+
 
   - repo: https://github.com/pycqa/isort
     rev: 5.12.0
@@ -40,5 +39,4 @@
     hooks:
       - id: pyupgrade
         args:
-          - "--py38-plus"
->>>>>>> be8c6150
+          - "--py38-plus"