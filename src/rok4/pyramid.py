"""Provide classes to use pyramid's data.

The module contains the following classes:

- `Pyramid` - Data container
- `Level` - Level of a pyramid
"""

# -- IMPORTS --

# standard library
import io
import json
import os
import re
import tempfile
import zlib
from json.decoder import JSONDecodeError
from typing import Dict, Iterator, List, Tuple

# 3rd party
import mapbox_vector_tile
import numpy
from PIL import Image

# package
from rok4.enums import PyramidType, SlabType, StorageType
from rok4.exceptions import FormatError, MissingAttributeError
from rok4.storage import (
    copy,
    get_data_binary,
    get_data_str,
    get_infos_from_path,
    get_path_from_infos,
    put_data_str,
    remove,
    size_path,
)
from rok4.tile_matrix_set import TileMatrix, TileMatrixSet
from rok4.utils import reproject_point, srs_to_spatialreference

# -- GLOBALS --
ROK4_IMAGE_HEADER_SIZE = 2048
"""Slab's header size, 2048 bytes"""


def b36_number_encode(number: int) -> str:
    """Convert base-10 number to base-36

    Used alphabet is '0123456789ABCDEFGHIJKLMNOPQRSTUVWXYZ'

    Args:
        number (int): base-10 number

    Returns:
        str: base-36 number
    """

    alphabet = "0123456789ABCDEFGHIJKLMNOPQRSTUVWXYZ"

    base36 = ""

    if 0 <= number < len(alphabet):
        return alphabet[number]

    while number != 0:
        number, i = divmod(number, len(alphabet))
        base36 = alphabet[i] + base36

    return base36


def b36_number_decode(number: str) -> int:
    """Convert base-36 number to base-10

    Args:
        number (str): base-36 number

    Returns:
        int: base-10 number
    """
    return int(number, 36)


def b36_path_decode(path: str) -> Tuple[int, int]:
    """Get slab's column and row from a base-36 based path

    Args:
        path (str): slab's path

    Returns:
        Tuple[int, int]: slab's column and row
    """

    path = path.replace("/", "")
    path = re.sub(r"(\.TIFF?)", "", path.upper())

    b36_column = ""
    b36_row = ""

    while len(path) > 0:
        b36_column += path[0]
        b36_row += path[1]
        path = path[2:]

    return b36_number_decode(b36_column), b36_number_decode(b36_row)


def b36_path_encode(column: int, row: int, slashs: int) -> str:
    """Convert slab indices to base-36 based path, with .tif extension

    Args:
        column (int): slab's column
        row (int): slab's row
        slashs (int): slashs' number (to split path)

    Returns:
        str: base-36 based path
    """

    b36_column = b36_number_encode(column)
    b36_row = b36_number_encode(row)

    max_len = max(slashs + 1, len(b36_column), len(b36_row))

    b36_column = b36_column.rjust(max_len, "0")
    b36_row = b36_row.rjust(max_len, "0")

    b36_path = ""

    while len(b36_column) > 0:
        b36_path = b36_row[-1] + b36_path
        b36_path = b36_column[-1] + b36_path

        b36_column = b36_column[:-1]
        b36_row = b36_row[:-1]

        if slashs > 0:
            b36_path = "/" + b36_path
            slashs -= 1

    return f"{b36_path}.tif"


class Level:
    """A pyramid's level, raster or vector

    Attributes:
        __id (str): level's identifier. have to exist in the pyramid's used TMS
        __tile_limits (Dict[str, int]): minimum and maximum tiles' columns and rows of pyramid's content
        __slab_size (Tuple[int, int]): number of tile in a slab, widthwise and heightwise
        __tables (List[Dict]): for a VECTOR pyramid, description of vector content, tables and attributes
    """

    @classmethod
    def from_descriptor(cls, data: Dict, pyramid: "Pyramid") -> "Level":
        """Create a pyramid's level from the pyramid's descriptor levels element

        Args:
            data (Dict): level's information from the pyramid's descriptor
            pyramid (Pyramid): pyramid containing the level to create

        Raises:
            Exception: different storage or masks presence between the level and the pyramid
            MissingAttributeError: Attribute is missing in the content

        Returns:
            Pyramid: a Level instance
        """
        level = cls()

        level.__pyramid = pyramid

        # Attributs communs
        try:
            level.__id = data["id"]
            level.__tile_limits = data["tile_limits"]
            level.__slab_size = (
                data["tiles_per_width"],
                data["tiles_per_height"],
            )

            # Informations sur le stockage : on les valide et stocke dans la pyramide
            if pyramid.storage_type.name != data["storage"]["type"]:
                raise Exception(
                    f"Pyramid {pyramid.descriptor} owns levels using different storage types ({ data['storage']['type'] }) than its one ({pyramid.storage_type.name})"
                )

            if pyramid.storage_type == StorageType.FILE:
                pyramid.storage_depth = data["storage"]["path_depth"]

            if "mask_directory" in data["storage"] or "mask_prefix" in data["storage"]:
                if not pyramid.own_masks:
                    raise Exception(
                        f"Pyramid {pyramid.__descriptor} does not define a mask format but level {level.__id} define mask storage informations"
                    )
            else:
                if pyramid.own_masks:
                    raise Exception(
                        f"Pyramid {pyramid.__descriptor} define a mask format but level {level.__id} does not define mask storage informations"
                    )

        except KeyError as e:
            raise MissingAttributeError(pyramid.descriptor, f"levels[].{e}")

        # Attributs dans le cas d'un niveau vecteur
        if level.__pyramid.type == PyramidType.VECTOR:
            try:
                level.__tables = data["tables"]

            except KeyError as e:
                raise MissingAttributeError(pyramid.descriptor, f"levels[].{e}")

        return level

    @classmethod
    def from_other(cls, other: "Level", pyramid: "Pyramid") -> "Level":
        """Create a pyramid's level from another one

        Args:
            other (Level): level to clone
            pyramid (Pyramid): new pyramid containing the new level

        Raises:
            Exception: different storage or masks presence between the level and the pyramid
            MissingAttributeError: Attribute is missing in the content

        Returns:
            Pyramid: a Level instance
        """

        level = cls()

        # Attributs communs
        level.__id = other.__id
        level.__pyramid = pyramid
        level.__tile_limits = other.__tile_limits
        level.__slab_size = other.__slab_size

        # Attributs dans le cas d'un niveau vecteur
        if level.__pyramid.type == PyramidType.VECTOR:
            level.__tables = other.__tables

        return level

    def __str__(self) -> str:
        return f"{self.__pyramid.type.name} pyramid's level '{self.__id}' ({self.__pyramid.storage_type.name} storage)"

    @property
    def serializable(self) -> Dict:
        """Get the dict version of the pyramid object, pyramid's descriptor compliant

        Returns:
            Dict: pyramid's descriptor structured object description
        """
        serialization = {
            "id": self.__id,
            "tiles_per_width": self.__slab_size[0],
            "tiles_per_height": self.__slab_size[1],
            "tile_limits": self.__tile_limits,
        }

        if self.__pyramid.type == PyramidType.VECTOR:
            serialization["tables"] = self.__tables

        if self.__pyramid.storage_type == StorageType.FILE:
            serialization["storage"] = {
                "type": "FILE",
                "image_directory": f"{self.__pyramid.name}/DATA/{self.__id}",
                "path_depth": self.__pyramid.storage_depth,
            }
            if self.__pyramid.own_masks:
                serialization["storage"][
                    "mask_directory"
                ] = f"{self.__pyramid.name}/MASK/{self.__id}"

        elif self.__pyramid.storage_type == StorageType.CEPH:
            serialization["storage"] = {
                "type": "CEPH",
                "image_prefix": f"{self.__pyramid.name}/DATA_{self.__id}",
                "pool_name": self.__pyramid.storage_root,
            }
            if self.__pyramid.own_masks:
                serialization["storage"]["mask_prefix"] = f"{self.__pyramid.name}/MASK_{self.__id}"

        elif self.__pyramid.storage_type == StorageType.S3:
            serialization["storage"] = {
                "type": "S3",
                "image_prefix": f"{self.__pyramid.name}/DATA_{self.__id}",
                "bucket_name": self.__pyramid.storage_root,
            }
            if self.__pyramid.own_masks:
                serialization["storage"]["mask_prefix"] = f"{self.__pyramid.name}/MASK_{self.__id}"

        return serialization

    @property
    def id(self) -> str:
        return self.__id

    @property
    def bbox(self) -> Tuple[float, float, float, float]:
        """Return level extent, based on tile limits

        Returns:
            Tuple[float, float, float, float]: level terrain extent (xmin, ymin, xmax, ymax)
        """

        min_bbox = self.__pyramid.tms.get_level(self.__id).tile_to_bbox(
            self.__tile_limits["min_col"], self.__tile_limits["max_row"]
        )
        max_bbox = self.__pyramid.tms.get_level(self.__id).tile_to_bbox(
            self.__tile_limits["max_col"], self.__tile_limits["min_row"]
        )

        return (min_bbox[0], min_bbox[1], max_bbox[2], max_bbox[3])

    @property
    def resolution(self) -> str:
        return self.__pyramid.tms.get_level(self.__id).resolution

    @property
    def tile_matrix(self) -> TileMatrix:
        return self.__pyramid.tms.get_level(self.__id)

    @property
    def slab_width(self) -> int:
        return self.__slab_size[0]

    @property
    def slab_height(self) -> int:
        return self.__slab_size[1]
    @property
    def tile_limits(self) -> Dict[str, int]:
        return self.__tile_limits

    def is_in_limits(self, column: int, row: int) -> bool:
        """Is the tile indices in limits ?

        Args:
            column (int): tile's column
            row (int): tile's row

        Returns:
            bool: True if tiles' limits contain the provided tile's indices
        """
        return (
            self.__tile_limits["min_row"] <= row
            and self.__tile_limits["max_row"] >= row
            and self.__tile_limits["min_col"] <= column
            and self.__tile_limits["max_col"] >= column
        )

    def set_limits_from_bbox(self, bbox: Tuple[float, float, float, float]) -> None:
        """Set tile limits, based on provided bounding box

        Args:
            bbox (Tuple[float, float, float, float]): terrain extent (xmin, ymin, xmax, ymax), in TMS coordinates system

        """

        col_min, row_min, col_max, row_max = self.__pyramid.tms.get_level(self.__id).bbox_to_tiles(
            bbox
        )
        self.__tile_limits = {
            "min_row": row_min,
            "max_col": col_max,
            "max_row": row_max,
            "min_col": col_min,
        }


class Pyramid:

    """A data pyramid, raster or vector

    Attributes:
        __name (str): pyramid's name
        __descriptor (str): pyramid's descriptor path
        __list (str): pyramid's list path
        __tms (rok4.tile_matrix_set.TileMatrixSet): Used grid
        __levels (Dict[str, Level]): Pyramid's levels
        __format (str): Data format
        __storage (Dict[str, Union[rok4.storage.StorageType,str,int]]): Pyramid's storage informations (type, root and depth if FILE storage)
        __raster_specifications (Dict): If raster pyramid, raster specifications
        __content (Dict): Loading status (loaded) and list content (cache).

            Example (S3 storage):

                {
                    'cache': {
                        (<SlabType.DATA: 'DATA'>, '18', 5424, 7526): {
                            'link': False,
                            'md5': None,
                            'root': 'pyramids@localhost:9000/LIMADM',
                            'slab': 'DATA_18_5424_7526'
                        }
                    },
                    'loaded': True
                }
    """

    @classmethod
    def from_descriptor(cls, descriptor: str) -> "Pyramid":
        """Create a pyramid from its descriptor

        Args:
            descriptor (str): pyramid's descriptor path

        Raises:
            FormatError: Provided path or the TMS is not a well formed JSON
            Exception: Level issue : no one in the pyramid or the used TMS, or level ID not defined in the TMS
            MissingAttributeError: Attribute is missing in the content
            StorageError: Storage read issue (pyramid descriptor or TMS)
            MissingEnvironmentError: Missing object storage informations or TMS root directory

        Examples:

            S3 stored descriptor

                from rok4.pyramid import Pyramid

                try:
                    pyramid = Pyramid.from_descriptor("s3://bucket_name/path/to/descriptor.json")
                except Exception as e:
                    print("Cannot load the pyramid from its descriptor")

        Returns:
            Pyramid: a Pyramid instance
        """
        try:
            data = json.loads(get_data_str(descriptor))

        except JSONDecodeError as e:
            raise FormatError("JSON", descriptor, e)

        pyramid = cls()

        pyramid.__storage["type"], path, pyramid.__storage["root"], base_name = get_infos_from_path(
            descriptor
        )
        pyramid.__name = base_name[:-5]  # on supprime l'extension.json
        pyramid.__descriptor = descriptor
        pyramid.__list = get_path_from_infos(
            pyramid.__storage["type"], pyramid.__storage["root"], f"{pyramid.__name}.list"
        )

        try:
            # Attributs communs
            pyramid.__tms = TileMatrixSet(data["tile_matrix_set"])
            pyramid.__format = data["format"]

            # Attributs d'une pyramide raster
            if pyramid.type == PyramidType.RASTER:
                pyramid.__raster_specifications = data["raster_specifications"]

                if "mask_format" in data:
                    pyramid.__masks = True
                else:
                    pyramid.__masks = False

            # Niveaux
            for level in data["levels"]:
                lev = Level.from_descriptor(level, pyramid)
                pyramid.__levels[lev.id] = lev

                if pyramid.__tms.get_level(lev.id) is None:
                    raise Exception(
                        f"Pyramid {descriptor} owns a level with the ID '{lev.id}', not defined in the TMS '{pyramid.tms.name}'"
                    )

        except KeyError as e:
            raise MissingAttributeError(descriptor, e)

        if len(pyramid.__levels.keys()) == 0:
            raise Exception(f"Pyramid '{descriptor}' has no level")

        return pyramid

    @classmethod
    def from_other(cls, other: "Pyramid", name: str, storage: Dict, **kwargs) -> "Pyramid":
        """Create a pyramid from another one

        Args:
            other (Pyramid): pyramid to clone
            name (str): new pyramid's name
            storage (Dict[str, Union[str, int]]): new pyramid's storage informations
            **mask (bool) : Presence or not of mask (only for RASTER)

        Raises:
            FormatError: Provided path or the TMS is not a well formed JSON
            Exception: Level issue : no one in the pyramid or the used TMS, or level ID not defined in the TMS
            MissingAttributeError: Attribute is missing in the content

        Returns:
            Pyramid: a Pyramid instance
        """
        try:
            # On convertit le type de stockage selon l'énumération
            if type(storage["type"]) is str:
                storage["type"] = StorageType[storage["type"]]

            if storage["type"] == StorageType.FILE and name.find("/") != -1:
                raise Exception(f"A FILE stored pyramid's name cannot contain '/' : '{name}'")

            if storage["type"] == StorageType.FILE and "depth" not in storage:
                storage["depth"] = 2

            pyramid = cls()

            # Attributs communs
            pyramid.__name = name
            pyramid.__storage = storage
            pyramid.__masks = other.__masks

            pyramid.__descriptor = get_path_from_infos(
                pyramid.__storage["type"], pyramid.__storage["root"], f"{pyramid.__name}.json"
            )
            pyramid.__list = get_path_from_infos(
                pyramid.__storage["type"], pyramid.__storage["root"], f"{pyramid.__name}.list"
            )
            pyramid.__tms = other.__tms
            pyramid.__format = other.__format

            # Attributs d'une pyramide raster
            if pyramid.type == PyramidType.RASTER:
                if "mask" in kwargs:
                    pyramid.__masks = kwargs["mask"]
                elif other.own_masks:
                    pyramid.__masks = True
                else:
                    pyramid.__masks = False
                pyramid.__raster_specifications = other.__raster_specifications

            # Niveaux
            for level in other.__levels.values():
                lev = Level.from_other(level, pyramid)
                pyramid.__levels[lev.id] = lev

        except KeyError as e:
            raise MissingAttributeError(pyramid.descriptor, e)

        return pyramid

    def __init__(self) -> None:
        self.__storage = {}
        self.__levels = {}
        self.__masks = None

        self.__content = {"loaded": False, "cache": {}}

    def __str__(self) -> str:
        return f"{self.type.name} pyramid '{self.__name}' ({self.__storage['type'].name} storage)"

    @property
    def serializable(self) -> Dict:
        """Get the dict version of the pyramid object, descriptor compliant

        Returns:
            Dict: descriptor structured object description
        """

        serialization = {"tile_matrix_set": self.__tms.name, "format": self.__format}

        serialization["levels"] = []
        sorted_levels = sorted(
            self.__levels.values(), key=lambda level: level.resolution, reverse=True
        )

        for level in sorted_levels:
            serialization["levels"].append(level.serializable)

        if self.type == PyramidType.RASTER:
            serialization["raster_specifications"] = self.__raster_specifications

        if self.__masks:
            serialization["mask_format"] = "TIFF_ZIP_UINT8"

        return serialization

    @property
    def list(self) -> str:
        return self.__list

    @property
    def descriptor(self) -> str:
        return self.__descriptor

    @property
    def name(self) -> str:
        return self.__name

    @property
    def tms(self) -> TileMatrixSet:
        return self.__tms

    @property
    def raster_specifications(self) -> Dict:
        """Get raster specifications for a RASTER pyramid

        Example:
            {
                "channels": 3,
                "nodata": "255,0,0",
                "photometric": "rgb",
                "interpolation": "bicubic"
            }

        Returns:
            Dict: Raster specifications, None if VECTOR pyramid
        """
        return self.__raster_specifications

    @property
    def storage_type(self) -> StorageType:
        """Get the storage type

        Returns:
            StorageType: FILE, S3 or CEPH
        """
        return self.__storage["type"]

    @property
    def storage_root(self) -> str:
        """Get the pyramid's storage root.

        If storage is S3, the used cluster is removed.

        Returns:
            str: Pyramid's storage root
        """

        return self.__storage["root"].split("@", 1)[
            0
        ]  # Suppression de l'éventuel hôte de spécification du cluster S3

    @property
    def storage_depth(self) -> int:
        return self.__storage.get("depth", None)

    @property
    def storage_s3_cluster(self) -> str:
        """Get the pyramid's storage S3 cluster (host name)

        Returns:
            str: the host if known, None if the default one have to be used or if storage is not S3
        """
        if self.__storage["type"] == StorageType.S3:
            try:
                return self.__storage["root"].split("@")[1]
            except IndexError:
                return None
        else:
            return None

    @storage_depth.setter
    def storage_depth(self, d: int) -> None:
        """Set the tree depth for a FILE storage

        Args:
            d (int): file storage depth

        Raises:
            Exception: the depth is not equal to the already known depth
        """
        if "depth" in self.__storage and self.__storage["depth"] != d:
            raise Exception(f"Pyramid {self.__descriptor} owns levels with different path depths")
        self.__storage["depth"] = d

    @property
    def own_masks(self) -> bool:
        return self.__masks

    @property
    def format(self) -> str:
        return self.__format

    @property
    def channels(self) -> str:
        return self.raster_specifications["channels"]

    @property
    def tile_extension(self) -> str:
        if self.__format in [
            "TIFF_RAW_UINT8",
            "TIFF_LZW_UINT8",
            "TIFF_ZIP_UINT8",
            "TIFF_PKB_UINT8",
            "TIFF_RAW_FLOAT32",
            "TIFF_LZW_FLOAT32",
            "TIFF_ZIP_FLOAT32",
            "TIFF_PKB_FLOAT32",
        ]:
            return "tif"
        elif self.__format in ["TIFF_JPG_UINT8", "TIFF_JPG90_UINT8"]:
            return "jpg"
        elif self.__format == "TIFF_PNG_UINT8":
            return "png"
        elif self.__format == "TIFF_PBF_MVT":
            return "pbf"
        else:
            raise Exception(
                f"Unknown pyramid's format ({self.__format}), cannot return the tile extension"
            )

    @property
    def bottom_level(self) -> "Level":
        """Get the best resolution level in the pyramid

        Returns:
            Level: the bottom level
        """
        return sorted(self.__levels.values(), key=lambda level: level.resolution)[0]

    @property
    def top_level(self) -> "Level":
        """Get the low resolution level in the pyramid

        Returns:
            Level: the top level
        """
        return sorted(self.__levels.values(), key=lambda level: level.resolution)[-1]

    @property
    def type(self) -> PyramidType:
        """Get the pyramid's type (RASTER or VECTOR) from its format

        Returns:
            PyramidType: RASTER or VECTOR
        """
        if self.__format == "TIFF_PBF_MVT":
            return PyramidType.VECTOR
        else:
            return PyramidType.RASTER

    def load_list(self) -> None:
        """Load list content and cache it

        If list is already loaded, nothing done
        """
        if self.__content["loaded"]:
            return

        for slab, infos in self.list_generator():
            self.__content["cache"][slab] = infos

        self.__content["loaded"] = True

    def list_generator(
        self, level_id: str = None
    ) -> Iterator[Tuple[Tuple[SlabType, str, int, int], Dict]]:
        """Get list content

        List is copied as temporary file, roots are read and informations about each slab is returned. If list is already loaded, we yield the cached content
        Args :
            level_id (str) : id of the level for load only one level

        Examples:

            S3 stored descriptor

                from rok4.pyramid import Pyramid

                try:
                    pyramid = Pyramid.from_descriptor("s3://bucket_name/path/to/descriptor.json")

                    for (slab_type, level, column, row), infos in pyramid.list_generator():
                        print(infos)

                except Exception as e:
                    print("Cannot load the pyramid from its descriptor and read the list")

        Yields:
            Iterator[Tuple[Tuple[SlabType,str,int,int], Dict]]: Slab indices and storage informations

            Value example:

                (
                    (<SlabType.DATA: 'DATA'>, '18', 5424, 7526),
                    {
                        'link': False,
                        'md5': None,
                        'root': 'pyramids@localhost:9000/LIMADM',
                        'slab': 'DATA_18_5424_7526'
                    }
                )

        Raises:
            StorageError: Unhandled pyramid storage to copy list
            MissingEnvironmentError: Missing object storage informations
        """
        if self.__content["loaded"]:
            for slab, infos in self.__content["cache"].items():
                if level_id != None:
                    if slab[1] == level_id:
                        yield slab, infos
                else:
                    yield slab, infos
        else:
            # Copie de la liste dans un fichier temporaire (cette liste peut être un objet)
            list_obj = tempfile.NamedTemporaryFile(mode="r", delete=False)
            list_file = list_obj.name
            copy(self.__list, f"file://{list_file}")
            list_obj.close()

            roots = {}
            s3_cluster = self.storage_s3_cluster

            with open(list_file) as listin:
                # Lecture des racines
                for line in listin:
                    line = line.rstrip()

                    if line == "#":
                        break

                    root_id, root_path = line.split("=", 1)

                    if s3_cluster is None:
                        roots[root_id] = root_path
                    else:
                        # On a un nom de cluster S3, on l'ajoute au nom du bucket dans les racines
                        root_bucket, root_path = root_path.split("/", 1)
                        roots[root_id] = f"{root_bucket}@{s3_cluster}/{root_path}"

                # Lecture des dalles
                for line in listin:
                    line = line.rstrip()

                    parts = line.split(" ", 1)
                    slab_path = parts[0]
                    slab_md5 = None
                    if len(parts) == 2:
                        slab_md5 = parts[1]

                    root_id, slab_path = slab_path.split("/", 1)

                    slab_type, level, column, row = self.get_infos_from_slab_path(slab_path)
                    infos = {
                        "root": roots[root_id],
                        "link": root_id != "0",
                        "slab": slab_path,
                        "md5": slab_md5,
                    }

                    if level_id != None:
                        if level == level_id:
                            yield ((slab_type, level, column, row), infos)
                    else:
                        yield ((slab_type, level, column, row), infos)

            remove(f"file://{list_file}")

    def get_level(self, level_id: str) -> "Level":
        """Get one level according to its identifier

        Args:
            level_id: Level identifier

        Returns:
            The corresponding pyramid's level, None if not present
        """

        return self.__levels.get(level_id, None)

    def get_levels(self, bottom_id: str = None, top_id: str = None) -> List[Level]:
        """Get sorted levels in the provided range from bottom to top

        Args:
            bottom_id (str, optionnal): specific bottom level id. Defaults to None.
            top_id (str, optionnal): specific top level id. Defaults to None.

        Raises:
            Exception: Provided levels are not consistent (bottom > top or not in the pyramid)

        Examples:

            All levels

                from rok4.pyramid import Pyramid

                try:
                    pyramid = Pyramid.from_descriptor("s3://bucket_name/path/to/descriptor.json")
                    levels = pyramid.get_levels()

                except Exception as e:
                    print("Cannot load the pyramid from its descriptor and get levels")

            From pyramid's bottom to provided top (level 5)

                from rok4.pyramid import Pyramid

                try:
                    pyramid = Pyramid.from_descriptor("s3://bucket_name/path/to/descriptor.json")
                    levels = pyramid.get_levels(None, "5")

                except Exception as e:
                    print("Cannot load the pyramid from its descriptor and get levels")

        Returns:
            List[Level]: asked sorted levels
        """

        sorted_levels = sorted(self.__levels.values(), key=lambda level: level.resolution)

        levels = []

        begin = False
        if bottom_id is None:
            # Pas de niveau du bas fourni, on commence tout en bas
            begin = True
        else:
            if self.get_level(bottom_id) is None:
                raise Exception(
                    f"Pyramid {self.name} does not contain the provided bottom level {bottom_id}"
                )

        if top_id is not None and self.get_level(top_id) is None:
            raise Exception(f"Pyramid {self.name} does not contain the provided top level {top_id}")

        end = False

        for level in sorted_levels:
            if not begin and level.id == bottom_id:
                begin = True

            if begin:
                levels.append(level)
                if top_id is not None and level.id == top_id:
                    end = True
                    break
                else:
                    continue

        if top_id is None:
            # Pas de niveau du haut fourni, on a été jusqu'en haut et c'est normal
            end = True

        if not begin or not end:
            raise Exception(
                f"Provided levels ids are not consistent to extract levels from the pyramid {self.name}"
            )

        return levels

    def write_descriptor(self) -> None:
        """Write the pyramid's descriptor to the final location (in the pyramid's storage root)"""

        content = json.dumps(self.serializable)
        put_data_str(content, self.__descriptor)

    def get_infos_from_slab_path(self, path: str) -> Tuple[SlabType, str, int, int]:
        """Get the slab's indices from its storage path

        Args:
            path (str): Slab's storage path

        Examples:

            FILE stored pyramid

                from rok4.pyramid import Pyramid

                try:
                    pyramid = Pyramid.from_descriptor("/path/to/descriptor.json")
                    slab_type, level, column, row = self.get_infos_from_slab_path("DATA/12/00/4A/F7.tif")
                    # (SlabType.DATA, "12", 159, 367)
                except Exception as e:
                    print("Cannot load the pyramid from its descriptor and convert a slab path")

            S3 stored pyramid

                from rok4.pyramid import Pyramid

                try:
                    pyramid = Pyramid.from_descriptor("s3://bucket_name/path/to/pyramid.json")
                    slab_type, level, column, row = self.get_infos_from_slab_path("s3://bucket_name/path/to/pyramid/MASK_15_9164_5846")
                    # (SlabType.MASK, "15", 9164, 5846)
                except Exception as e:
                    print("Cannot load the pyramid from its descriptor and convert a slab path")

        Returns:
            Tuple[SlabType, str, int, int]: Slab's type (DATA or MASK), level identifier, slab's column and slab's row
        """
        if self.__storage["type"] == StorageType.FILE:
            parts = path.split("/")

            # Le partie du chemin qui contient la colonne et ligne de la dalle est à la fin, en fonction de la profondeur choisie
            # depth = 2 -> on doit utiliser les 3 dernières parties pour la conversion
            column, row = b36_path_decode("/".join(parts[-(self.__storage["depth"] + 1) :]))
            level = parts[-(self.__storage["depth"] + 2)]
            raw_slab_type = parts[-(self.__storage["depth"] + 3)]

            # Pour être retro compatible avec l'ancien nommage
            if raw_slab_type == "IMAGE":
                raw_slab_type = "DATA"

            slab_type = SlabType[raw_slab_type]

            return slab_type, level, column, row
        else:
            parts = re.split(r"[/_]", path)
            column = parts[-2]
            row = parts[-1]
            level = parts[-3]
            raw_slab_type = parts[-4]

            # Pour être retro compatible avec l'ancien nommage
            if raw_slab_type == "IMG":
                raw_slab_type = "DATA"
            elif raw_slab_type == "MSK":
                raw_slab_type = "MASK"

            slab_type = SlabType[raw_slab_type]

            return slab_type, level, int(column), int(row)

    def get_slab_path_from_infos(
        self, slab_type: SlabType, level: str, column: int, row: int, full: bool = True
    ) -> str:
        """Get slab's storage path from the indices

        Args:
            slab_type (SlabType): DATA or MASK
            level (str): Level identifier
            column (int): Slab's column
            row (int): Slab's row
            full (bool, optional): Full path or just relative path from pyramid storage root. Defaults to True.

        Returns:
            str: Absolute or relative slab's storage path
        """
        if self.__storage["type"] == StorageType.FILE:
            slab_path = os.path.join(
                slab_type.value, level, b36_path_encode(column, row, self.__storage["depth"])
            )
        else:
            slab_path = f"{slab_type.value}_{level}_{column}_{row}"

        if full:
            return get_path_from_infos(
                self.__storage["type"], self.__storage["root"], self.__name, slab_path
            )
        else:
            return slab_path

    def get_tile_data_binary(self, level: str, column: int, row: int) -> str:
        """Get a pyramid's tile as binary string

        To get a tile, 3 steps :
            * calculate slab path from tile index
            * read slab index to get offsets and sizes of slab's tiles
            * read the tile into the slab

        Args:
            level (str): Tile's level
            column (int): Tile's column
            row (int): Tile's row

        Limitations:
            Pyramids with one-tile slab are not handled

        Examples:

            FILE stored raster pyramid, to extract a tile containing a point and save it as independent image

                from rok4.pyramid import Pyramid

                try:
                    pyramid = Pyramid.from_descriptor("/data/pyramids/SCAN1000.json")
                    level, col, row, pcol, prow = pyramid.get_tile_indices(992904.46, 6733643.15, "9", srs = "IGNF:LAMB93")
                    data = pyramid.get_tile_data_binary(level, col, row)

                    if data is None:
                        print("No data")
                    else:
                        tile_name = f"tile_{level}_{col}_{row}.{pyramid.tile_extension}"
                        with open(tile_name, "wb") as image:
                            image.write(data)
                        print (f"Tile written in {tile_name}")

                except Exception as e:
                    print("Cannot save a pyramid's tile : {e}")

        Raises:
            Exception: Level not found in the pyramid
            NotImplementedError: Pyramid owns one-tile slabs
            MissingEnvironmentError: Missing object storage informations
            StorageError: Storage read issue

        Returns:
            str: data, as binary string, None if no data
        """

        level_object = self.get_level(level)

        if level_object is None:
            raise Exception(f"No level {level} in the pyramid")

        if level_object.slab_width == 1 and level_object.slab_height == 1:
            raise NotImplementedError("One-tile slab pyramid is not handled")

        if not level_object.is_in_limits(column, row):
            return None

        # Indices de la dalle
        slab_column = column // level_object.slab_width
        slab_row = row // level_object.slab_height

        # Indices de la tuile dans la dalle
        relative_tile_column = column % level_object.slab_width
        relative_tile_row = row % level_object.slab_height

        # Numéro de la tuile dans le header
        tile_index = relative_tile_row * level_object.slab_width + relative_tile_column

        # Calcul du chemin de la dalle contenant la tuile voulue
        slab_path = self.get_slab_path_from_infos(SlabType.DATA, level, slab_column, slab_row)

        # Récupération des offset et tailles des tuiles dans la dalle
        # Une dalle ROK4 a une en-tête fixe de 2048 octets,
        # puis sont stockés les offsets (chacun sur 4 octets)
        # puis les tailles (chacune sur 4 octets)
        try:
            binary_index = get_data_binary(
                slab_path,
                (
                    ROK4_IMAGE_HEADER_SIZE,
                    2 * 4 * level_object.slab_width * level_object.slab_height,
                ),
            )
        except FileNotFoundError:
            # L'absence de la dalle est gérée comme simplement une absence de données
            return None

        offsets = numpy.frombuffer(
            binary_index,
            dtype=numpy.dtype("uint32"),
            count=level_object.slab_width * level_object.slab_height,
        )
        sizes = numpy.frombuffer(
            binary_index,
            dtype=numpy.dtype("uint32"),
            offset=4 * level_object.slab_width * level_object.slab_height,
            count=level_object.slab_width * level_object.slab_height,
        )

        if sizes[tile_index] == 0:
            return None

        return get_data_binary(slab_path, (offsets[tile_index], sizes[tile_index]))

    def get_tile_data_raster(self, level: str, column: int, row: int) -> numpy.ndarray:
        """Get a raster pyramid's tile as 3-dimension numpy ndarray

        First dimension is the row, second one is column, third one is band.

        Args:
            level (str): Tile's level
            column (int): Tile's column
            row (int): Tile's row

        Limitations:
            Packbits (pyramid formats TIFF_PKB_FLOAT32 and TIFF_PKB_UINT8) and LZW (pyramid formats TIFF_LZW_FLOAT32 and TIFF_LZW_UINT8) compressions are not handled.

        Raises:
            Exception: Cannot get raster data for a vector pyramid
            Exception: Level not found in the pyramid
            NotImplementedError: Pyramid owns one-tile slabs
            NotImplementedError: Raster pyramid format not handled
            MissingEnvironmentError: Missing object storage informations
            StorageError: Storage read issue
            FormatError: Cannot decode tile

        Examples:

            FILE stored DTM (raster) pyramid, to get the altitude value at a point in the best level

                from rok4.pyramid import Pyramid

                try:
                    pyramid = Pyramid.from_descriptor("/data/pyramids/RGEALTI.json")
                    level, col, row, pcol, prow = pyramid.get_tile_indices(44, 5, srs = "EPSG:4326")
                    data = pyramid.get_tile_data_raster(level, col, row)

                    if data is None:
                        print("No data")
                    else:
                        print(data[prow][pcol])

                except Exception as e:
                    print("Cannot get a pyramid's pixel value : {e}")

        Returns:
            str: data, as numpy array, None if no data
        """

        if self.type == PyramidType.VECTOR:
            raise Exception("Cannot get tile as raster data : it's a vector pyramid")

        binary_tile = self.get_tile_data_binary(level, column, row)

        if binary_tile is None:
            return None

        level_object = self.get_level(level)

        if self.__format == "TIFF_JPG_UINT8" or self.__format == "TIFF_JPG90_UINT8":
            try:
                img = Image.open(io.BytesIO(binary_tile))
            except Exception as e:
                raise FormatError("JPEG", "binary tile", e)

            data = numpy.asarray(img)
            data.shape = (
                level_object.tile_matrix.tile_size[0],
                level_object.tile_matrix.tile_size[1],
                self.__raster_specifications["channels"],
            )

        elif self.__format == "TIFF_RAW_UINT8":
            data = numpy.frombuffer(binary_tile, dtype=numpy.dtype("uint8"))
            data.shape = (
                level_object.tile_matrix.tile_size[0],
                level_object.tile_matrix.tile_size[1],
                self.__raster_specifications["channels"],
            )

        elif self.__format == "TIFF_PNG_UINT8":
            try:
                img = Image.open(io.BytesIO(binary_tile))
            except Exception as e:
                raise FormatError("PNG", "binary tile", e)

            data = numpy.asarray(img)
            data.shape = (
                level_object.tile_matrix.tile_size[0],
                level_object.tile_matrix.tile_size[1],
                self.__raster_specifications["channels"],
            )

        elif self.__format == "TIFF_ZIP_UINT8":
            try:
                data = numpy.frombuffer(zlib.decompress(binary_tile), dtype=numpy.dtype("uint8"))
            except Exception as e:
                raise FormatError("ZIP", "binary tile", e)

            data.shape = (
                level_object.tile_matrix.tile_size[0],
                level_object.tile_matrix.tile_size[1],
                self.__raster_specifications["channels"],
            )

        elif self.__format == "TIFF_ZIP_FLOAT32":
            try:
                data = numpy.frombuffer(zlib.decompress(binary_tile), dtype=numpy.dtype("float32"))
            except Exception as e:
                raise FormatError("ZIP", "binary tile", e)

            data.shape = (
                level_object.tile_matrix.tile_size[0],
                level_object.tile_matrix.tile_size[1],
                self.__raster_specifications["channels"],
            )

        elif self.__format == "TIFF_RAW_FLOAT32":
            data = numpy.frombuffer(binary_tile, dtype=numpy.dtype("float32"))
            data.shape = (
                level_object.tile_matrix.tile_size[0],
                level_object.tile_matrix.tile_size[1],
                self.__raster_specifications["channels"],
            )

        else:
            raise NotImplementedError(f"Cannot get tile as raster data for format {self.__format}")

        return data

    def get_tile_data_vector(self, level: str, column: int, row: int) -> Dict:
        """Get a vector pyramid's tile as GeoJSON dictionnary

        Args:
            level (str): Tile's level
            column (int): Tile's column
            row (int): Tile's row

        Raises:
            Exception: Cannot get vector data for a raster pyramid
            Exception: Level not found in the pyramid
            NotImplementedError: Pyramid owns one-tile slabs
            NotImplementedError: Vector pyramid format not handled
            MissingEnvironmentError: Missing object storage informations
            StorageError: Storage read issue
            FormatError: Cannot decode tile

        Examples:

            S3 stored vector pyramid, to print a tile as GeoJSON

                from rok4.pyramid import Pyramid

                import json

                try:
                    pyramid = Pyramid.from_descriptor("s3://pyramids/vectors/BDTOPO.json")
                    level, col, row, pcol, prow = pyramid.get_tile_indices(40.325, 3.123, srs = "EPSG:4326")
                    data = pyramid.get_tile_data_vector(level, col, row)

                    if data is None:
                        print("No data")
                    else:
                        print(json.dumps(data))

                except Exception as e:
                    print("Cannot print a vector pyramid's tile as GeoJSON : {e}")

        Returns:
            str: data, as GeoJSON dictionnary. None if no data
        """

        if self.type == PyramidType.RASTER:
            raise Exception("Cannot get tile as vector data : it's a raster pyramid")

        binary_tile = self.get_tile_data_binary(level, column, row)

        if binary_tile is None:
            return None

<<<<<<< HEAD
=======
        self.get_level(level)

>>>>>>> dd07fe14
        if self.__format == "TIFF_PBF_MVT":
            try:
                data = mapbox_vector_tile.decode(binary_tile)
            except Exception as e:
                raise FormatError("PBF (MVT)", "binary tile", e)
        else:
            raise NotImplementedError(f"Cannot get tile as vector data for format {self.__format}")

        return data

    def get_tile_indices(
        self, x: float, y: float, level: str = None, **kwargs
    ) -> Tuple[str, int, int, int, int]:
        """Get pyramid's tile and pixel indices from point's coordinates

        Used coordinates system have to be the pyramid one. If EPSG:4326, x is latitude and y longitude.

        Args:
            x (float): point's x
            y (float): point's y
            level (str, optional): Pyramid's level to take into account, the bottom one if None . Defaults to None.
            **srs (string): spatial reference system of provided coordinates, with authority and code (same as the pyramid's one if not provided)

        Raises:
            Exception: Cannot find level to calculate indices
            RuntimeError: Provided SRS is invalid for OSR

        Examples:

            FILE stored DTM (raster) pyramid, to get the altitude value at a point in the best level

                from rok4.pyramid import Pyramid

                try:
                    pyramid = Pyramid.from_descriptor("/data/pyramids/RGEALTI.json")
                    level, col, row, pcol, prow = pyramid.get_tile_indices(44, 5, srs = "EPSG:4326")
                    data = pyramid.get_tile_data_raster(level, col, row)

                    if data is None:
                        print("No data")
                    else:
                        print(data[prow][pcol])

                except Exception as e:
                    print("Cannot get a pyramid's pixel value : {e}")

        Returns:
            Tuple[str, int, int, int, int]: Level identifier, tile's column, tile's row, pixel's (in the tile) column, pixel's row
        """

        level_object = self.bottom_level
        if level is not None:
            level_object = self.get_level(level)

        if level_object is None:
            raise Exception("Cannot found the level to calculate indices")

        if (
            "srs" in kwargs
            and kwargs["srs"] is not None
            and kwargs["srs"].upper() != self.__tms.srs.upper()
        ):
            sr = srs_to_spatialreference(kwargs["srs"])
            x, y = reproject_point((x, y), sr, self.__tms.sr)

        return (level_object.id,) + level_object.tile_matrix.point_to_indices(x, y)

    def delete_level(self, level_id: str) -> None:
        """Delete the given level in the description of the pyramid

        Args:
            level_id: Level identifier

        Raises:
            Exception: Cannot find level
        """

        try:
            del self.__levels[level_id]
        except Exception as e:
            raise Exception(f"The level {level_id} don't exist in the pyramid")

    def add_level(
        self,
        level_id: str,
        tiles_per_width: int,
        tiles_per_height: int,
        tile_limits: Dict[str, int],
    ) -> None:
        """Add a level in the description of the pyramid

        Args:
            level_id: Level identifier
            tiles_per_width : Number of tiles in width by slab
            tiles_per_height : Number of tiles in height by slab
            tile_limits : Minimum and maximum tiles' columns and rows of pyramid's content
        """

        data = {
            "id": level_id,
            "tile_limits": tile_limits,
            "tiles_per_width": tiles_per_width,
            "tiles_per_height": tiles_per_height,
            "storage": {"type": self.storage_type.name},
        }
        if self.own_masks:
            data["storage"]["mask_prefix"] = True
        if self.storage_type == StorageType.FILE:
            data["storage"]["path_depth"] = self.storage_depth

        lev = Level.from_descriptor(data, self)

        if self.__tms.get_level(lev.id) is None:
            raise Exception(
                f"Pyramid {self.name} owns a level with the ID '{lev.id}', not defined in the TMS '{self.tms.name}'"
            )
        else:
            self.__levels[lev.id] = lev

    @property
    def size(self) -> int:
        """Get the size of the pyramid

        Examples:

                from rok4.pyramid import Pyramid

                try:
                    pyramid = Pyramid.from_descriptor("s3://bucket_name/path/to/descriptor.json")
                    size = pyramid.size()

                except Exception as e:
                    print("Cannot load the pyramid from its descriptor and get his size")

        Returns:
            int: size of the pyramid
        """

        if not hasattr(self, "_Pyramid__size"):
            self.__size = size_path(
                get_path_from_infos(self.__storage["type"], self.__storage["root"], self.__name)
            )

        return self.__size<|MERGE_RESOLUTION|>--- conflicted
+++ resolved
@@ -559,8 +559,11 @@
         Returns:
             Dict: descriptor structured object description
         """
-
-        serialization = {"tile_matrix_set": self.__tms.name, "format": self.__format}
+        
+        serialization = {
+            "tile_matrix_set": self.__tms.name,
+            "format": self.__format
+        }
 
         serialization["levels"] = []
         sorted_levels = sorted(
@@ -674,13 +677,13 @@
     @property
     def format(self) -> str:
         return self.__format
-
     @property
     def channels(self) -> str:
         return self.raster_specifications["channels"]
 
     @property
     def tile_extension(self) -> str:
+
         if self.__format in [
             "TIFF_RAW_UINT8",
             "TIFF_LZW_UINT8",
@@ -760,7 +763,7 @@
             S3 stored descriptor
 
                 from rok4.pyramid import Pyramid
-
+                
                 try:
                     pyramid = Pyramid.from_descriptor("s3://bucket_name/path/to/descriptor.json")
 
@@ -784,7 +787,7 @@
                         'slab': 'DATA_18_5424_7526'
                     }
                 )
-
+                
         Raises:
             StorageError: Unhandled pyramid storage to copy list
             MissingEnvironmentError: Missing object storage informations
@@ -795,7 +798,7 @@
                     if slab[1] == level_id:
                         yield slab, infos
                 else:
-                    yield slab, infos
+                yield slab, infos
         else:
             # Copie de la liste dans un fichier temporaire (cette liste peut être un objet)
             list_obj = tempfile.NamedTemporaryFile(mode="r", delete=False)
@@ -847,7 +850,7 @@
                         if level == level_id:
                             yield ((slab_type, level, column, row), infos)
                     else:
-                        yield ((slab_type, level, column, row), infos)
+                    yield ((slab_type, level, column, row), infos)
 
             remove(f"file://{list_file}")
 
@@ -1206,6 +1209,7 @@
         level_object = self.get_level(level)
 
         if self.__format == "TIFF_JPG_UINT8" or self.__format == "TIFF_JPG90_UINT8":
+
             try:
                 img = Image.open(io.BytesIO(binary_tile))
             except Exception as e:
@@ -1326,11 +1330,8 @@
         if binary_tile is None:
             return None
 
-<<<<<<< HEAD
-=======
         self.get_level(level)
 
->>>>>>> dd07fe14
         if self.__format == "TIFF_PBF_MVT":
             try:
                 data = mapbox_vector_tile.decode(binary_tile)
@@ -1468,10 +1469,10 @@
         Returns:
             int: size of the pyramid
         """
-
+        
         if not hasattr(self, "_Pyramid__size"):
             self.__size = size_path(
                 get_path_from_infos(self.__storage["type"], self.__storage["root"], self.__name)
             )
-
+      
         return self.__size