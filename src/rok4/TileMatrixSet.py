--- conflicted
+++ resolved
@@ -164,8 +164,12 @@
             absolute_pixel_column = int((x - self.origin[0]) / self.resolution)
             absolute_pixel_row = int((self.origin[1] - y) / self.resolution)
 
-<<<<<<< HEAD
-        return absolute_pixel_column // self.tile_size[0], absolute_pixel_row // self.tile_size[1], absolute_pixel_column % self.tile_size[0], absolute_pixel_row % self.tile_size[1]
+        return (
+            absolute_pixel_column // self.tile_size[0],
+            absolute_pixel_row // self.tile_size[1],
+            absolute_pixel_column % self.tile_size[0],
+            absolute_pixel_row % self.tile_size[1],
+        )
     
     @property
     def tile_width(self) -> int:
@@ -174,15 +178,6 @@
     @property
     def tile_heigth(self) -> int:
         return self.tile_size[1]
-=======
-        return (
-            absolute_pixel_column // self.tile_size[0],
-            absolute_pixel_row // self.tile_size[1],
-            absolute_pixel_column % self.tile_size[0],
-            absolute_pixel_row % self.tile_size[1],
-        )
-
->>>>>>> 318b8a01
 
 class TileMatrixSet:
     """A tile matrix set is multi levels grid definition
