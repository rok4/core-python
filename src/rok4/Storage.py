"""Provide functions to use read or write

Available storage types are :
- S3 (path are preffixed with `s3://`)
- CEPH (path are preffixed with `ceph://`)
- FILE (path are preffixed with `file://`, but it is the default paths' interpretation)

According to functions, all storage types are not necessarily available.

Using CEPH storage requires environment variables :
- ROK4_CEPH_CONFFILE
- ROK4_CEPH_USERNAME
- ROK4_CEPH_CLUSTERNAME

Using S3 storage requires environment variables :
- ROK4_S3_KEY
- ROK4_S3_SECRETKEY
- ROK4_S3_URL

To use several S3 clusters, each environment variable have to contain a list (comma-separated), with the same number of elements

Example: work with 2 S3 clusters:

- ROK4_S3_KEY=KEY1,KEY2
- ROK4_S3_SECRETKEY=SKEY1,SKEY2
- ROK4_S3_URL=https://s3.storage.fr,https://s4.storage.fr

To precise the cluster to use, bucket name should be bucket_name@s3.storage.fr or bucket_name@s4.storage.fr. If no host is defined (no @) in the bucket name, first S3 cluster is used
"""

import boto3
import botocore.exceptions
import tempfile
import re
import os
import rados
import hashlib
from typing import Dict, List, Tuple, Union
from enum import Enum
from shutil import copyfile
from osgeo import gdal

gdal.UseExceptions()

from rok4.Exceptions import *

class StorageType(Enum):
    FILE = "file://"
    S3 = "s3://"
    CEPH = "ceph://"

__S3_CLIENTS = dict()
__S3_DEFAULT_CLIENT = None
def __get_s3_client(bucket_name: str) -> Tuple[Dict[str, Union['boto3.client',str]], str, str]:
    """Get the S3 client

    Create it if not already done

    Args:
        bucket_name (str): S3 bucket name. Could be just the bucket name, or <bucket name>@<cluster host>

    Raises:
        MissingEnvironmentError: Missing S3 storage informations
        StorageError: S3 client configuration issue

    Returns:
        Tuple[Dict[str, Union['boto3.client',str]], str, str]: the S3 informations (client, host, key, secret) and the simple bucket name
    """    
    global __S3_CLIENTS, __S3_DEFAULT_CLIENT

    if not __S3_CLIENTS:
        # C'est la première fois qu'on cherche à utiliser le stockage S3, chargeons les informations depuis les variables d'environnement
        try:
            keys = os.environ["ROK4_S3_KEY"].split(",")
            secret_keys = os.environ["ROK4_S3_SECRETKEY"].split(",")
            urls = os.environ["ROK4_S3_URL"].split(",")

            if len(keys) != len(secret_keys) or len(keys) != len(urls):
                raise StorageError("S3", "S3 informations in environment variables are inconsistent : same number of element in each list is required")

            for i in range(len(keys)):

                h = re.sub("https?://", "", urls[i])

                if h in __S3_CLIENTS:
                    raise StorageError("S3", "A S3 cluster is defined twice (based on URL)")

                __S3_CLIENTS[h] = {
                    "client": boto3.client(
                        's3',
                        aws_access_key_id = keys[i],
                        aws_secret_access_key = secret_keys[i],
                        endpoint_url = urls[i]
                    ),
                    "key": keys[i],
                    "secret_key": secret_keys[i],
                    "url": urls[i],
                    "host": h
                }

                if i == 0:
                    # Le premier cluster est celui par défaut
                    __S3_DEFAULT_CLIENT = h

        except KeyError as e:
            raise MissingEnvironmentError(e)
        except Exception as e:
            raise StorageError("S3", e)


    try:
        host = bucket_name.split("@")[1]
    except IndexError:
        host = __S3_DEFAULT_CLIENT

    bucket_name = bucket_name.split("@")[0]

    if host not in __S3_CLIENTS:
        raise StorageError("S3", f"Unknown S3 cluster, according to host '{host}'")

    return __S3_CLIENTS[host], bucket_name

def disconnect_s3_clients() -> None:
    """Clean S3 clients
    """    
    global __S3_CLIENTS, __S3_DEFAULT_CLIENT
    __S3_CLIENTS = dict()
    __S3_DEFAULT_CLIENT = None

__CEPH_CLIENT = None
__CEPH_IOCTXS = dict()
def __get_ceph_ioctx(pool: str) -> 'rados.Ioctx':
    """Get the CEPH IO context

    Create it (client and context) if not already done

    Args:
        pool (str): CEPH pool's name

    Raises:
        MissingEnvironmentError: Missing CEPH storage informations
        StorageError: CEPH IO context configuration issue

    Returns:
        rados.Ioctx: IO ceph context
    """    
    global __CEPH_CLIENT, __CEPH_IOCTXS

    if __CEPH_CLIENT is None:
        try:
            __CEPH_CLIENT = rados.Rados(
                conffile = os.environ["ROK4_CEPH_CONFFILE"],
                clustername = os.environ["ROK4_CEPH_CLUSTERNAME"],
                name = os.environ["ROK4_CEPH_USERNAME"]
            )

            __CEPH_CLIENT.connect()
            
        except KeyError as e:
            raise MissingEnvironmentError(e)
        except Exception as e:
            raise StorageError("CEPH", e)

    if pool not in __CEPH_IOCTXS:
        try:
            __CEPH_IOCTXS[pool] = __CEPH_CLIENT.open_ioctx(pool)
        except Exception as e:
            raise StorageError("CEPH", e)
    
    return __CEPH_IOCTXS[pool]

def disconnect_ceph_clients() -> None:
    """Clean CEPH clients
    """    
    global __CEPH_CLIENT, __CEPH_IOCTXS
    __CEPH_CLIENT = None
    __CEPH_IOCTXS = dict()

__OBJECT_SYMLINK_SIGNATURE = "SYMLINK#"

def get_infos_from_path(path: str) -> Tuple[StorageType, str, str, str]:
    """Extract storage type, the unprefixed path, the container and the basename from path (Default: FILE storage)

    For a FILE storage, the tray is the directory and the basename is the file name.
    
    For an object storage (CEPH or S3), the tray is the bucket or the pool and the basename is the object name. 
    For a S3 bucket, format can be <bucket name>@<cluster name> to use several clusters. Cluster name is the host (without protocol)

    Args:
        path (str): path to analyse

    Returns:
        Tuple[StorageType, str, str, str]: storage type, unprefixed path, the container and the basename
    """

    if path.startswith("s3://"):
        bucket_name, object_name = path[5:].split("/", 1)
        return StorageType.S3, path[5:], bucket_name, object_name
    elif path.startswith("ceph://"):
        pool_name, object_name = path[7:].split("/", 1)
        return StorageType.CEPH, path[7:], pool_name, object_name
    elif path.startswith("file://"):
        return StorageType.FILE, path[7:], os.path.dirname(path[7:]), os.path.basename(path[7:])
    else:
        return StorageType.FILE, path, os.path.dirname(path), os.path.basename(path)


def get_path_from_infos(storage_type: StorageType, *args) -> str:
    """Write full path from elements

    Prefixed wih storage's type, elements are joined with a slash

    Args:
        storage_type (StorageType): Storage's type for path

    Returns:
        str: Full path
    """    
    return f"{storage_type.value}{os.path.join(*args)}"


def hash_file(path: str) -> str:
    """Process MD5 sum of the provided file

    Args:
        path (str): path to file

    Returns:
        str: hexadeimal MD5 sum
    """

    checker = hashlib.md5()

    with open(path,'rb') as file:
        chunk = 0
        while chunk != b'':
            chunk = file.read(65536)
            checker.update(chunk)

    return checker.hexdigest()

def get_data_str(path: str) -> str:
    """Load full data into a string

    Args:
        path (str): path to data

    Raises:
        MissingEnvironmentError: Missing object storage informations
        StorageError: Storage read issue
        FileNotFoundError: File or object does not exist

    Returns:
        str: Data content
    """

    return get_data_binary(path).decode('utf-8')


def get_data_binary(path: str, range: Tuple[int, int] = None) -> str: 
    """Load data into a binary string

    Args:
        path (str): path to data
        range (Tuple[int, int], optional): offset and size, to make a partial read. Defaults to None.

    Raises:
        MissingEnvironmentError: Missing object storage informations
        StorageError: Storage read issue
        FileNotFoundError: File or object does not exist

    Returns:
        str: Data binary content
    """

    storage_type, path, tray_name, base_name  = get_infos_from_path(path)        

    if storage_type == StorageType.S3:
        
        s3_client, bucket_name = __get_s3_client(tray_name)

        try:
            if range is None:
                data = s3_client["client"].get_object(
                    Bucket=bucket_name,
                    Key=base_name,
                )['Body'].read()
            else:
                data = s3_client["client"].get_object(
                    Bucket=bucket_name,
                    Key=base_name,
                    Range=f"bytes={range[0]}-{range[0] + range[1] - 1}"
                )['Body'].read()

        except botocore.exceptions.ClientError as e:
            if e.response['Error']['Code'] == "404":
                raise FileNotFoundError(f"{storage_type.value}{path}")
            else:
                raise StorageError("S3", e)

        except Exception as e:
            raise StorageError("S3", e)

    elif storage_type == StorageType.CEPH:
        
        ioctx = __get_ceph_ioctx(tray_name)

        try:
            if range is None:
                size, mtime = ioctx.stat(base_name)
                data = ioctx.read(base_name, size)
            else:
                data = ioctx.read(base_name, range[1], range[0])

        except rados.ObjectNotFound as e:
            raise FileNotFoundError(f"{storage_type.value}{path}")

        except Exception as e:
            raise StorageError("CEPH", e)

    elif storage_type == StorageType.FILE:

        try:
            f = open(path, 'rb')
            if range is None:
                data = f.read()
            else:
                f.seek(range[0])
                data = f.read(range[1])
            
            f.close()

        except FileNotFoundError as e:
            raise FileNotFoundError(f"{storage_type.value}{path}")

        except Exception as e:
            raise StorageError("FILE", e)

    else:
        raise StorageError("UNKNOWN", "Unhandled storage type to read binary data")

    return data

def put_data_str(data: str, path: str) -> None:
    """Store string data into a file or an object

    UTF-8 encoding is used for bytes conversion

    Args:
        data (str): data to write
        path (str): destination path, where to write data

    Raises:
        MissingEnvironmentError: Missing object storage informations
        StorageError: Storage write issue
    """

    storage_type, path, tray_name, base_name  = get_infos_from_path(path)

    if storage_type == StorageType.S3:
        
        s3_client, bucket_name = __get_s3_client(tray_name)

        try:
            s3_client["client"].put_object(
                Body = data.encode('utf-8'),
                Bucket = bucket_name,
                Key = base_name
            )
        except Exception as e:
            raise StorageError("S3", e)

    elif storage_type == StorageType.CEPH:
        
        ioctx = __get_ceph_ioctx(tray_name)

        try:
            ioctx.write_full(base_name, data.encode('utf-8'))
        except Exception as e:
            raise StorageError("CEPH", e)

    elif storage_type == StorageType.FILE:

        try:
            f = open(path, 'w')
            f.write(data)
            f.close()
        except Exception as e:
            raise StorageError("FILE", e)

    else:
        raise StorageError("UNKNOWN", "Unhandled storage type to write string data")


def get_size(path: str) -> int:
    """Get size of file or object

    Args:
        path (str): path of file/object whom size is asked

    Raises:
        MissingEnvironmentError: Missing object storage informations
        StorageError: Storage read issue

    Returns:
        int: file/object size, in bytes
    """

    storage_type, path, tray_name, base_name  = get_infos_from_path(path)

    if storage_type == StorageType.S3:

        s3_client, bucket_name = __get_s3_client(tray_name)

        try:
            size = s3_client["client"].head_object(Bucket=bucket_name, Key=base_name)["ContentLength"].strip('"')
            return int(size)
        except Exception as e:
            raise StorageError("S3", e)

    elif storage_type == StorageType.CEPH:

        ioctx = __get_ceph_ioctx(tray_name)

        try:
            size, mtime = ioctx.stat(base_name)
            return size
        except Exception as e:
            raise StorageError("CEPH", e)

    elif storage_type == StorageType.FILE:

        try:
            file_stats = os.stat(path)
            return file_stats.st_size
        except Exception as e:
            raise StorageError("FILE", e)

    else:
        raise StorageError("UNKNOWN", "Unhandled storage type to get size")


def exists(path: str) -> bool:
    """Do the file or object exist ?

    Args:
        path (str): path of file/object to test

    Raises:
        MissingEnvironmentError: Missing object storage informations
        StorageError: Storage read issue

    Returns:
        bool: file/object existing status
    """

    storage_type, path, tray_name, base_name  = get_infos_from_path(path)

    if storage_type == StorageType.S3:

        s3_client, bucket_name = __get_s3_client(tray_name)

        try:
            s3_client["client"].head_object(Bucket=bucket_name, Key=base_name)
            return True
        except botocore.exceptions.ClientError as e:
            if e.response['Error']['Code'] == "404":
                return False
            else:
                raise StorageError("S3", e)

    elif storage_type == StorageType.CEPH:

        ioctx = __get_ceph_ioctx(tray_name)

        try:
            ioctx.stat(base_name)
            return True
        except rados.ObjectNotFound as e:
            return False
        except Exception as e:
            raise StorageError("CEPH", e)

    elif storage_type == StorageType.FILE:

        return os.path.exists(path)

    else:
        raise StorageError("UNKNOWN", "Unhandled storage type to test if exists")

def remove(path: str) -> None:
    """Remove the file/object

    Args:
        path (str): path of file/object to remove

    Raises:
        MissingEnvironmentError: Missing object storage informations
        StorageError: Storage removal issue
    """
    storage_type, path, tray_name, base_name  = get_infos_from_path(path)

    if storage_type == StorageType.S3:

        s3_client, bucket_name = __get_s3_client(tray_name)

        try:
            s3_client["client"].delete_object(
                Bucket=bucket_name,
                Key=base_name
            )
        except Exception as e:
            raise StorageError("S3", e)

    elif storage_type == StorageType.CEPH:

        ioctx = __get_ceph_ioctx(tray_name)

        try:
            ioctx.remove_object(base_name)
        except rados.ObjectNotFound as e:
            pass
        except Exception as e:
            raise StorageError("CEPH", e)

    elif storage_type == StorageType.FILE:

        try:
            os.remove(path)
        except FileNotFoundError as e:
            pass
        except Exception as e:
            raise StorageError("FILE", e)

    else:
        raise StorageError("UNKNOWN", "Unhandled storage type to remove things")

def copy(from_path: str, to_path: str, from_md5: str = None) -> None:
    """Copy a file or object to a file or object place. If MD5 sum is provided, it is compared to sum after the copy.

    Args:
        from_path (str): source file/object path, to copy
        to_path (str): destination file/object path
        from_md5 (str, optional): MD5 sum, re-processed after copy and controlled. Defaults to None.

    Raises:
        StorageError: Unhandled copy or copy issue
        MissingEnvironmentError: Missing object storage informations
    """

    from_type, from_path, from_tray, from_base_name  = get_infos_from_path(from_path)
    to_type, to_path, to_tray, to_base_name  = get_infos_from_path(to_path)

    # Réalisation de la copie, selon les types de stockage
    if from_type == StorageType.FILE and to_type == StorageType.FILE :
        
        try:
            if to_tray != "":
                os.makedirs(to_tray, exist_ok=True)

            copyfile(from_path, to_path)

            if from_md5 is not None :
                to_md5 = hash_file(to_path)
                if to_md5 != from_md5:
                    raise StorageError(f"FILE", f"Invalid MD5 sum control for copy file {from_path} to {to_path} : {from_md5} != {to_md5}")

        except Exception as e:
            raise StorageError(f"FILE", f"Cannot copy file {from_path} to {to_path} : {e}")

    elif from_type == StorageType.S3 and to_type == StorageType.FILE :
        
        s3_client, from_bucket = __get_s3_client(from_tray)

        try:
            if to_tray != "":
                os.makedirs(to_tray, exist_ok=True)
            
            s3_client["client"].download_file(from_bucket, from_base_name, to_path)

            if from_md5 is not None :
                to_md5 = hash_file(to_path)
                if to_md5 != from_md5:
                    raise StorageError("S3 and FILE", f"Invalid MD5 sum control for copy S3 object {from_path} to file {to_path} : {from_md5} != {to_md5}")

        except Exception as e:
            raise StorageError(f"S3 and FILE", f"Cannot copy S3 object {from_path} to file {to_path} : {e}")

    elif from_type == StorageType.FILE and to_type == StorageType.S3 :

        s3_client, to_bucket = __get_s3_client(to_tray)
        
        try:
            s3_client["client"].upload_file(from_path, to_bucket, to_base_name)

            if from_md5 is not None :
                to_md5 = s3_client["client"].head_object(Bucket=to_bucket, Key=to_base_name)["ETag"].strip('"')
                if to_md5 != from_md5:
                    raise StorageError(f"FILE and S3", f"Invalid MD5 sum control for copy file {from_path} to S3 object {to_path} : {from_md5} != {to_md5}")
        except Exception as e:
            raise StorageError(f"FILE and S3", f"Cannot copy file {from_path} to S3 object {to_path} : {e}")

    elif from_type == StorageType.S3 and to_type == StorageType.S3 :

        from_s3_client, from_bucket = __get_s3_client(from_tray)
        to_s3_client, to_bucket = __get_s3_client(to_tray)

        try:
            if to_s3_client["host"] == from_s3_client["host"]:
                to_s3_client["client"].copy(
                    {
                        'Bucket': from_bucket,
                        'Key': from_base_name
                    }, 
                    to_bucket, to_base_name
                )
            else:
                with tempfile.NamedTemporaryFile("w+b") as f:
                    from_s3_client["client"].download_fileobj(from_bucket, from_base_name, f)
                    to_s3_client["client"].upload_file(f.name, to_bucket, to_base_name)

            if from_md5 is not None :
                to_md5 = to_s3_client["client"].head_object(Bucket=to_bucket, Key=to_base_name)["ETag"].strip('"')
                if to_md5 != from_md5:
                    raise StorageError(f"S3", f"Invalid MD5 sum control for copy S3 object {from_path} to {to_path} : {from_md5} != {to_md5}")

        except Exception as e:
            raise StorageError(f"S3", f"Cannot copy S3 object {from_path} to {to_path} : {e}")
        

    elif from_type == StorageType.CEPH and to_type == StorageType.FILE :

        ioctx = __get_ceph_ioctx(from_tray)

        if from_md5 is not None:
            checker = hashlib.md5()

        try:

            if to_tray != "":
                os.makedirs(to_tray, exist_ok=True)
            f = open(to_path, 'wb')

            offset = 0
            size = 0

            while True:
                chunk = ioctx.read(from_base_name, 65536, offset)
                size = len(chunk)
                offset += size
                f.write(chunk)

                if from_md5 is not None:
                    checker.update(chunk)

                if size < 65536:
                    break

            f.close()

            if from_md5 is not None and from_md5 != checker.hexdigest():
                raise StorageError(f"CEPH and FILE", f"Invalid MD5 sum control for copy CEPH object {from_path} to file {to_path} : {from_md5} != {checker.hexdigest()}")

        except Exception as e:
            raise StorageError(f"CEPH and FILE", f"Cannot copy CEPH object {from_path} to file {to_path} : {e}")


    elif from_type == StorageType.FILE and to_type == StorageType.CEPH :

        ioctx = __get_ceph_ioctx(to_tray)
        
        if from_md5 is not None:
            checker = hashlib.md5()

        try:
            f = open(from_path, 'rb')

            offset = 0
            size = 0

            while True:

                chunk = f.read(65536)
                size = len(chunk)
                ioctx.write(to_base_name, chunk, offset)
                offset += size

                if from_md5 is not None:
                    checker.update(chunk)

                if size < 65536:
                    break

            f.close()

            if from_md5 is not None and from_md5 != checker.hexdigest():
                raise StorageError(f"FILE and CEPH", f"Invalid MD5 sum control for copy file {from_path} to CEPH object {to_path} : {from_md5} != {checker.hexdigest()}")

        except Exception as e:
            raise StorageError(f"FILE and CEPH", f"Cannot copy file {from_path} to CEPH object {to_path} : {e}")


    elif from_type == StorageType.CEPH and to_type == StorageType.CEPH :

        from_ioctx = __get_ceph_ioctx(from_tray)
        to_ioctx = __get_ceph_ioctx(to_tray)

        if from_md5 is not None:
            checker = hashlib.md5()

        try:

            offset = 0
            size = 0

            while True:
                chunk = from_ioctx.read(from_base_name, 65536, offset)
                size = len(chunk)
                to_ioctx.write(to_base_name, chunk, offset)
                offset += size

                if from_md5 is not None:
                    checker.update(chunk)

                if size < 65536:
                    break

            if from_md5 is not None and from_md5 != checker.hexdigest():
                raise StorageError(f"FILE and CEPH", f"Invalid MD5 sum control for copy CEPH object {from_path} to {to_path} : {from_md5} != {checker.hexdigest()}")

        except Exception as e:
            raise StorageError(f"CEPH", f"Cannot copy CEPH object {from_path} to {to_path} : {e}")
            
    elif from_type == StorageType.CEPH and to_type == StorageType.S3 :

        from_ioctx = __get_ceph_ioctx(from_tray)

        s3_client, to_bucket = __get_s3_client(to_tray)

        if from_md5 is not None:
            checker = hashlib.md5()

        try:
            offset = 0
            size = 0

            with tempfile.NamedTemporaryFile("w+b",delete=False) as f:
                name_tmp = f.name
                while True:
                    chunk = from_ioctx.read(from_base_name, 65536, offset)
                    size = len(chunk)
                    offset += size
                    f.write(chunk)

                    if from_md5 is not None:
                        checker.update(chunk)

                    if size < 65536:
                        break

            s3_client["client"].upload_file(name_tmp, to_bucket, to_base_name)

            os.remove(name_tmp)

            if from_md5 is not None and from_md5 != checker.hexdigest():
                raise StorageError(f"CEPH and S3", f"Invalid MD5 sum control for copy CEPH object {from_path} to S3 object {to_path} : {from_md5} != {checker.hexdigest()}")

        except Exception as e:
            raise StorageError(f"CEPH and S3", f"Cannot copy CEPH object {from_path} to S3 object {to_path} : {e}")

    else:
        raise StorageError(f"{from_type.name} and {to_type.name}", f"Cannot copy from {from_type.name} to {to_type.name}")



def link(target_path: str, link_path: str, hard: bool = False) -> None:
    """Create a symbolic link

    Args:
        target_path (str): file/object to link
        link_path (str): link to create
        hard (bool, optional): hard link rather than symbolic. Only for FILE storage. Defaults to False.

    Raises:
        StorageError: Unhandled link or link issue
        MissingEnvironmentError: Missing object storage informations
    """

    target_type, target_path, target_tray, target_base_name  = get_infos_from_path(target_path)
    link_type, link_path, link_tray, link_base_name  = get_infos_from_path(link_path)

    if target_type != link_type:
        raise StorageError(f"{target_type.name} and {link_type.name}", f"Cannot make link between two different storage types")

    if hard and target_type != StorageType.FILE:
        raise StorageError(target_type.name, "Hard link is available only for FILE storage")

    # Réalisation du lien, selon les types de stockage
    if target_type == StorageType.S3:

        target_s3_client, target_bucket = __get_s3_client(target_tray)
        link_s3_client, link_bucket = __get_s3_client(link_tray)

        if target_s3_client["host"] != link_s3_client["host"]:
            raise StorageError(f"S3", f"Cannot make link {link_path} -> {target_path} : link works only on the same S3 cluster")

        try:
            target_s3_client["client"].put_object(
                Body = f"{__OBJECT_SYMLINK_SIGNATURE}{target_bucket}/{target_base_name}".encode('utf-8'),
                Bucket = link_bucket,
                Key = link_base_name
            )
        except Exception as e:
            raise StorageError("S3", e)

    elif target_type == StorageType.CEPH:
        
        ioctx = __get_ceph_ioctx(link_tray)

        try:
            ioctx.write_full(link_base_name, f"{__OBJECT_SYMLINK_SIGNATURE}{target_path}".encode('utf-8'))
        except Exception as e:
            raise StorageError("CEPH", e)

    elif target_type == StorageType.FILE:

        try:
            if hard:
                os.link(target_path, link_path)
            else:
                os.symlink(target_path, link_path)
        except Exception as e:
            raise StorageError("FILE", e)

    else:
        raise StorageError("UNKNOWN", "Unhandled storage type to make link")

def get_osgeo_path(path: str) -> str:
<<<<<<< HEAD
    """Stud for a future function    
    """
    return None
=======
    """Return GDAL/OGR Open compliant path and configure storage access

    For a S3 input path, endpoint, access and secret keys are set and path is built with "/vsis3" root.

    For a FILE input path, only storage prefix is removed

    Args:
        path (str): Source path

    Raises:
        NotImplementedError: Storage type not handled

    Returns:
        str: GDAL/OGR Open compliant path
    """    

    storage_type, unprefixed_path, tray_name, base_name  = get_infos_from_path(path)


    if storage_type == StorageType.S3:

        s3_client, bucket_name = __get_s3_client(tray_name)

        gdal.SetConfigOption('AWS_SECRET_ACCESS_KEY', s3_client["secret_key"])
        gdal.SetConfigOption('AWS_ACCESS_KEY_ID', s3_client["key"])
        gdal.SetConfigOption('AWS_S3_ENDPOINT', s3_client["host"])
        gdal.SetConfigOption('AWS_VIRTUAL_HOSTING', 'FALSE')

        return f"/vsis3/{bucket_name}/{base_name}"

    elif storage_type == StorageType.FILE:
        return unprefixed_path

    else:
        raise NotImplementedError(f"Cannot get a GDAL/OGR compliant path from {path}")
>>>>>>> c67a2fab
<|MERGE_RESOLUTION|>--- conflicted
+++ resolved
@@ -836,11 +836,6 @@
         raise StorageError("UNKNOWN", "Unhandled storage type to make link")
 
 def get_osgeo_path(path: str) -> str:
-<<<<<<< HEAD
-    """Stud for a future function    
-    """
-    return None
-=======
     """Return GDAL/OGR Open compliant path and configure storage access
 
     For a S3 input path, endpoint, access and secret keys are set and path is built with "/vsis3" root.
@@ -875,5 +870,4 @@
         return unprefixed_path
 
     else:
-        raise NotImplementedError(f"Cannot get a GDAL/OGR compliant path from {path}")
->>>>>>> c67a2fab
+        raise NotImplementedError(f"Cannot get a GDAL/OGR compliant path from {path}")