"""Provide functions to use read or write

Available storage types are :
- S3 (path are preffixed with `s3://`)
- CEPH (path are preffixed with `ceph://`)
- FILE (path are preffixed with `file://`, but it is the default paths' interpretation)

According to functions, all storage types are not necessarily available.

Using CEPH storage requires environment variables :
- ROK4_CEPH_CONFFILE
- ROK4_CEPH_USERNAME
- ROK4_CEPH_CLUSTERNAME

Using S3 storage requires environment variables :
- ROK4_S3_KEY
- ROK4_S3_SECRETKEY
- ROK4_S3_URL

To use several S3 clusters, each environment variable have to contain a list (comma-separated), with the same number of elements

Example: work with 2 S3 clusters:

- ROK4_S3_KEY=KEY1,KEY2
- ROK4_S3_SECRETKEY=SKEY1,SKEY2
- ROK4_S3_URL=https://s3.storage.fr,https://s4.storage.fr

To precise the cluster to use, bucket name should be bucket_name@s3.storage.fr or bucket_name@s4.storage.fr. If no host is defined (no @) in the bucket name, first S3 cluster is used
"""

import boto3
import botocore.exceptions
import tempfile
import re
import os
import rados
import hashlib
from typing import Dict, List, Tuple, Union
from enum import Enum
from shutil import copyfile
from osgeo import gdal

gdal.UseExceptions()

from rok4.Exceptions import *


class StorageType(Enum):
    FILE = "file://"
    S3 = "s3://"
    CEPH = "ceph://"


__S3_CLIENTS = {}
__S3_DEFAULT_CLIENT = None


def __get_s3_client(bucket_name: str) -> Tuple[Dict[str, Union["boto3.client", str]], str, str]:
    """Get the S3 client

    Create it if not already done

    Args:
        bucket_name (str): S3 bucket name. Could be just the bucket name, or <bucket name>@<cluster host>

    Raises:
        MissingEnvironmentError: Missing S3 storage informations
        StorageError: S3 client configuration issue

    Returns:
        Tuple[Dict[str, Union['boto3.client',str]], str, str]: the S3 informations (client, host, key, secret) and the simple bucket name
    """
    global __S3_CLIENTS, __S3_DEFAULT_CLIENT

    if not __S3_CLIENTS:
        # C'est la première fois qu'on cherche à utiliser le stockage S3, chargeons les informations depuis les variables d'environnement
        try:
            keys = os.environ["ROK4_S3_KEY"].split(",")
            secret_keys = os.environ["ROK4_S3_SECRETKEY"].split(",")
            urls = os.environ["ROK4_S3_URL"].split(",")

            if len(keys) != len(secret_keys) or len(keys) != len(urls):
                raise StorageError(
                    "S3",
                    "S3 informations in environment variables are inconsistent : same number of element in each list is required",
                )

            for i in range(len(keys)):
                h = re.sub("https?://", "", urls[i])

                if h in __S3_CLIENTS:
                    raise StorageError("S3", "A S3 cluster is defined twice (based on URL)")

                __S3_CLIENTS[h] = {
                    "client": boto3.client(
                        "s3",
                        aws_access_key_id=keys[i],
                        aws_secret_access_key=secret_keys[i],
                        endpoint_url=urls[i],
                    ),
                    "key": keys[i],
                    "secret_key": secret_keys[i],
                    "url": urls[i],
                    "host": h,
                }

                if i == 0:
                    # Le premier cluster est celui par défaut
                    __S3_DEFAULT_CLIENT = h

        except KeyError as e:
            raise MissingEnvironmentError(e)
        except Exception as e:
            raise StorageError("S3", e)

    try:
        host = bucket_name.split("@")[1]
    except IndexError:
        host = __S3_DEFAULT_CLIENT

    bucket_name = bucket_name.split("@")[0]

    if host not in __S3_CLIENTS:
        raise StorageError("S3", f"Unknown S3 cluster, according to host '{host}'")

    return __S3_CLIENTS[host], bucket_name


def disconnect_s3_clients() -> None:
    """Clean S3 clients"""
    global __S3_CLIENTS, __S3_DEFAULT_CLIENT
    __S3_CLIENTS = {}
    __S3_DEFAULT_CLIENT = None


__CEPH_CLIENT = None
__CEPH_IOCTXS = {}


def __get_ceph_ioctx(pool: str) -> "rados.Ioctx":
    """Get the CEPH IO context

    Create it (client and context) if not already done

    Args:
        pool (str): CEPH pool's name

    Raises:
        MissingEnvironmentError: Missing CEPH storage informations
        StorageError: CEPH IO context configuration issue

    Returns:
        rados.Ioctx: IO ceph context
    """
    global __CEPH_CLIENT, __CEPH_IOCTXS

    if __CEPH_CLIENT is None:
        try:
            __CEPH_CLIENT = rados.Rados(
                conffile=os.environ["ROK4_CEPH_CONFFILE"],
                clustername=os.environ["ROK4_CEPH_CLUSTERNAME"],
                name=os.environ["ROK4_CEPH_USERNAME"],
            )

            __CEPH_CLIENT.connect()

        except KeyError as e:
            raise MissingEnvironmentError(e)
        except Exception as e:
            raise StorageError("CEPH", e)

    if pool not in __CEPH_IOCTXS:
        try:
            __CEPH_IOCTXS[pool] = __CEPH_CLIENT.open_ioctx(pool)
        except Exception as e:
            raise StorageError("CEPH", e)

    return __CEPH_IOCTXS[pool]


def disconnect_ceph_clients() -> None:
    """Clean CEPH clients"""
    global __CEPH_CLIENT, __CEPH_IOCTXS
    __CEPH_CLIENT = None
    __CEPH_IOCTXS = {}


__OBJECT_SYMLINK_SIGNATURE = "SYMLINK#"


def get_infos_from_path(path: str) -> Tuple[StorageType, str, str, str]:
    """Extract storage type, the unprefixed path, the container and the basename from path (Default: FILE storage)

    For a FILE storage, the tray is the directory and the basename is the file name.

    For an object storage (CEPH or S3), the tray is the bucket or the pool and the basename is the object name.
    For a S3 bucket, format can be <bucket name>@<cluster name> to use several clusters. Cluster name is the host (without protocol)

    Args:
        path (str): path to analyse

    Returns:
        Tuple[StorageType, str, str, str]: storage type, unprefixed path, the container and the basename
    """

    if path.startswith("s3://"):
        bucket_name, object_name = path[5:].split("/", 1)
        return StorageType.S3, path[5:], bucket_name, object_name
    elif path.startswith("ceph://"):
        pool_name, object_name = path[7:].split("/", 1)
        return StorageType.CEPH, path[7:], pool_name, object_name
    elif path.startswith("file://"):
        return StorageType.FILE, path[7:], os.path.dirname(path[7:]), os.path.basename(path[7:])
    else:
        return StorageType.FILE, path, os.path.dirname(path), os.path.basename(path)


def get_path_from_infos(storage_type: StorageType, *args) -> str:
    """Write full path from elements

    Prefixed wih storage's type, elements are joined with a slash

    Args:
        storage_type (StorageType): Storage's type for path

    Returns:
        str: Full path
    """
    return f"{storage_type.value}{os.path.join(*args)}"


def hash_file(path: str) -> str:
    """Process MD5 sum of the provided file

    Args:
        path (str): path to file

    Returns:
        str: hexadeimal MD5 sum
    """

    checker = hashlib.md5()

    with open(path, "rb") as file:
        chunk = 0
        while chunk != b"":
            chunk = file.read(65536)
            checker.update(chunk)

    return checker.hexdigest()


def get_data_str(path: str) -> str:
    """Load full data into a string

    Args:
        path (str): path to data

    Raises:
        MissingEnvironmentError: Missing object storage informations
        StorageError: Storage read issue
        FileNotFoundError: File or object does not exist

    Returns:
        str: Data content
    """

    return get_data_binary(path).decode("utf-8")


def get_data_binary(path: str, range: Tuple[int, int] = None) -> str:
    """Load data into a binary string

    Args:
        path (str): path to data
        range (Tuple[int, int], optional): offset and size, to make a partial read. Defaults to None.

    Raises:
        MissingEnvironmentError: Missing object storage informations
        StorageError: Storage read issue
        FileNotFoundError: File or object does not exist

    Returns:
        str: Data binary content
    """

    storage_type, path, tray_name, base_name = get_infos_from_path(path)

    if storage_type == StorageType.S3:
        s3_client, bucket_name = __get_s3_client(tray_name)

        try:
            if range is None:
                data = (
                    s3_client["client"]
                    .get_object(
                        Bucket=bucket_name,
                        Key=base_name,
                    )["Body"]
                    .read()
                )
            else:
                data = (
                    s3_client["client"]
                    .get_object(
                        Bucket=bucket_name,
                        Key=base_name,
                        Range=f"bytes={range[0]}-{range[0] + range[1] - 1}",
                    )["Body"]
                    .read()
                )

        except botocore.exceptions.ClientError as e:
            if e.response["Error"]["Code"] == "404":
                raise FileNotFoundError(f"{storage_type.value}{path}")
            else:
                raise StorageError("S3", e)

        except Exception as e:
            raise StorageError("S3", e)

    elif storage_type == StorageType.CEPH:
        ioctx = __get_ceph_ioctx(tray_name)

        try:
            if range is None:
                size, mtime = ioctx.stat(base_name)
                data = ioctx.read(base_name, size)
            else:
                data = ioctx.read(base_name, range[1], range[0])

        except rados.ObjectNotFound as e:
            raise FileNotFoundError(f"{storage_type.value}{path}")

        except Exception as e:
            raise StorageError("CEPH", e)

    elif storage_type == StorageType.FILE:
        try:
            f = open(path, "rb")
            if range is None:
                data = f.read()
            else:
                f.seek(range[0])
                data = f.read(range[1])

            f.close()

        except FileNotFoundError as e:
            raise FileNotFoundError(f"{storage_type.value}{path}")

        except Exception as e:
            raise StorageError("FILE", e)

    else:
        raise StorageError("UNKNOWN", "Unhandled storage type to read binary data")

    return data


def put_data_str(data: str, path: str) -> None:
    """Store string data into a file or an object

    UTF-8 encoding is used for bytes conversion

    Args:
        data (str): data to write
        path (str): destination path, where to write data

    Raises:
        MissingEnvironmentError: Missing object storage informations
        StorageError: Storage write issue
    """

    storage_type, path, tray_name, base_name = get_infos_from_path(path)

    if storage_type == StorageType.S3:
        s3_client, bucket_name = __get_s3_client(tray_name)

        try:
            s3_client["client"].put_object(
                Body=data.encode("utf-8"), Bucket=bucket_name, Key=base_name
            )
        except Exception as e:
            raise StorageError("S3", e)

    elif storage_type == StorageType.CEPH:
        ioctx = __get_ceph_ioctx(tray_name)

        try:
            ioctx.write_full(base_name, data.encode("utf-8"))
        except Exception as e:
            raise StorageError("CEPH", e)

    elif storage_type == StorageType.FILE:
        try:
            f = open(path, "w")
            f.write(data)
            f.close()
        except Exception as e:
            raise StorageError("FILE", e)

    else:
        raise StorageError("UNKNOWN", "Unhandled storage type to write string data")


def get_size(path: str) -> int:
    """Get size of file or object

    Args:
        path (str): path of file/object whom size is asked

    Raises:
        MissingEnvironmentError: Missing object storage informations
        StorageError: Storage read issue

    Returns:
        int: file/object size, in bytes
    """

    storage_type, path, tray_name, base_name = get_infos_from_path(path)

    if storage_type == StorageType.S3:
        s3_client, bucket_name = __get_s3_client(tray_name)

        try:
            size = s3_client["client"].head_object(Bucket=bucket_name, Key=base_name)[
                "ContentLength"
            ]
            return int(size)
        except Exception as e:
            raise StorageError("S3", e)

    elif storage_type == StorageType.CEPH:
        ioctx = __get_ceph_ioctx(tray_name)

        try:
            size, mtime = ioctx.stat(base_name)
            return size
        except Exception as e:
            raise StorageError("CEPH", e)

    elif storage_type == StorageType.FILE:
        try:
            file_stats = os.stat(path)
            return file_stats.st_size
        except Exception as e:
            raise StorageError("FILE", e)

    else:
        raise StorageError("UNKNOWN", "Unhandled storage type to get size")


def exists(path: str) -> bool:
    """Do the file or object exist ?

    Args:
        path (str): path of file/object to test

    Raises:
        MissingEnvironmentError: Missing object storage informations
        StorageError: Storage read issue

    Returns:
        bool: file/object existing status
    """

    storage_type, path, tray_name, base_name = get_infos_from_path(path)

    if storage_type == StorageType.S3:
        s3_client, bucket_name = __get_s3_client(tray_name)

        try:
            s3_client["client"].head_object(Bucket=bucket_name, Key=base_name)
            return True
        except botocore.exceptions.ClientError as e:
            if e.response["Error"]["Code"] == "404":
                return False
            else:
                raise StorageError("S3", e)

    elif storage_type == StorageType.CEPH:
        ioctx = __get_ceph_ioctx(tray_name)

        try:
            ioctx.stat(base_name)
            return True
        except rados.ObjectNotFound as e:
            return False
        except Exception as e:
            raise StorageError("CEPH", e)

    elif storage_type == StorageType.FILE:
        return os.path.exists(path)

    else:
        raise StorageError("UNKNOWN", "Unhandled storage type to test if exists")


def remove(path: str) -> None:
    """Remove the file/object

    Args:
        path (str): path of file/object to remove

    Raises:
        MissingEnvironmentError: Missing object storage informations
        StorageError: Storage removal issue
    """
    storage_type, path, tray_name, base_name = get_infos_from_path(path)

    if storage_type == StorageType.S3:
        s3_client, bucket_name = __get_s3_client(tray_name)

        try:
            s3_client["client"].delete_object(Bucket=bucket_name, Key=base_name)
        except Exception as e:
            raise StorageError("S3", e)

    elif storage_type == StorageType.CEPH:
        ioctx = __get_ceph_ioctx(tray_name)

        try:
            ioctx.remove_object(base_name)
        except rados.ObjectNotFound as e:
            pass
        except Exception as e:
            raise StorageError("CEPH", e)

    elif storage_type == StorageType.FILE:
        try:
            os.remove(path)
        except FileNotFoundError as e:
            pass
        except Exception as e:
            raise StorageError("FILE", e)

    else:
        raise StorageError("UNKNOWN", "Unhandled storage type to remove things")


def copy(from_path: str, to_path: str, from_md5: str = None) -> None:
    """Copy a file or object to a file or object place. If MD5 sum is provided, it is compared to sum after the copy.

    Args:
        from_path (str): source file/object path, to copy
        to_path (str): destination file/object path
        from_md5 (str, optional): MD5 sum, re-processed after copy and controlled. Defaults to None.

    Raises:
        StorageError: Unhandled copy or copy issue
        MissingEnvironmentError: Missing object storage informations
    """

    from_type, from_path, from_tray, from_base_name = get_infos_from_path(from_path)
    to_type, to_path, to_tray, to_base_name = get_infos_from_path(to_path)

    # Réalisation de la copie, selon les types de stockage
    if from_type == StorageType.FILE and to_type == StorageType.FILE:
        try:
            if to_tray != "":
                os.makedirs(to_tray, exist_ok=True)

            copyfile(from_path, to_path)

            if from_md5 is not None:
                to_md5 = hash_file(to_path)
                if to_md5 != from_md5:
                    raise StorageError(
                        f"FILE",
                        f"Invalid MD5 sum control for copy file {from_path} to {to_path} : {from_md5} != {to_md5}",
                    )

        except Exception as e:
            raise StorageError(f"FILE", f"Cannot copy file {from_path} to {to_path} : {e}")

    elif from_type == StorageType.S3 and to_type == StorageType.FILE:
        s3_client, from_bucket = __get_s3_client(from_tray)

        try:
            if to_tray != "":
                os.makedirs(to_tray, exist_ok=True)

            s3_client["client"].download_file(from_bucket, from_base_name, to_path)

            if from_md5 is not None:
                to_md5 = hash_file(to_path)
                if to_md5 != from_md5:
                    raise StorageError(
                        "S3 and FILE",
                        f"Invalid MD5 sum control for copy S3 object {from_path} to file {to_path} : {from_md5} != {to_md5}",
                    )

        except Exception as e:
            raise StorageError(
                f"S3 and FILE", f"Cannot copy S3 object {from_path} to file {to_path} : {e}"
            )

    elif from_type == StorageType.FILE and to_type == StorageType.S3:
        s3_client, to_bucket = __get_s3_client(to_tray)

        try:
            s3_client["client"].upload_file(from_path, to_bucket, to_base_name)

            if from_md5 is not None:
                to_md5 = (
                    s3_client["client"]
                    .head_object(Bucket=to_bucket, Key=to_base_name)["ETag"]
                    .strip('"')
                )
                if to_md5 != from_md5:
                    raise StorageError(
                        f"FILE and S3",
                        f"Invalid MD5 sum control for copy file {from_path} to S3 object {to_path} : {from_md5} != {to_md5}",
                    )
        except Exception as e:
            raise StorageError(
                f"FILE and S3", f"Cannot copy file {from_path} to S3 object {to_path} : {e}"
            )

    elif from_type == StorageType.S3 and to_type == StorageType.S3:
        from_s3_client, from_bucket = __get_s3_client(from_tray)
        to_s3_client, to_bucket = __get_s3_client(to_tray)

        try:
            if to_s3_client["host"] == from_s3_client["host"]:
                to_s3_client["client"].copy(
                    {"Bucket": from_bucket, "Key": from_base_name}, to_bucket, to_base_name
                )
            else:
                with tempfile.NamedTemporaryFile("w+b") as f:
                    from_s3_client["client"].download_fileobj(from_bucket, from_base_name, f)
                    to_s3_client["client"].upload_file(f.name, to_bucket, to_base_name)

            if from_md5 is not None:
                to_md5 = (
                    to_s3_client["client"]
                    .head_object(Bucket=to_bucket, Key=to_base_name)["ETag"]
                    .strip('"')
                )
                if to_md5 != from_md5:
                    raise StorageError(
                        f"S3",
                        f"Invalid MD5 sum control for copy S3 object {from_path} to {to_path} : {from_md5} != {to_md5}",
                    )

        except Exception as e:
            raise StorageError(f"S3", f"Cannot copy S3 object {from_path} to {to_path} : {e}")

    elif from_type == StorageType.CEPH and to_type == StorageType.FILE:
        ioctx = __get_ceph_ioctx(from_tray)

        if from_md5 is not None:
            checker = hashlib.md5()

        try:
            if to_tray != "":
                os.makedirs(to_tray, exist_ok=True)
            f = open(to_path, "wb")

            offset = 0
            size = 0

            while True:
                chunk = ioctx.read(from_base_name, 65536, offset)
                size = len(chunk)
                offset += size
                f.write(chunk)

                if from_md5 is not None:
                    checker.update(chunk)

                if size < 65536:
                    break

            f.close()

            if from_md5 is not None and from_md5 != checker.hexdigest():
                raise StorageError(
                    f"CEPH and FILE",
                    f"Invalid MD5 sum control for copy CEPH object {from_path} to file {to_path} : {from_md5} != {checker.hexdigest()}",
                )

        except Exception as e:
            raise StorageError(
                f"CEPH and FILE", f"Cannot copy CEPH object {from_path} to file {to_path} : {e}"
            )

    elif from_type == StorageType.FILE and to_type == StorageType.CEPH:
        ioctx = __get_ceph_ioctx(to_tray)

        if from_md5 is not None:
            checker = hashlib.md5()

        try:
            f = open(from_path, "rb")

            offset = 0
            size = 0

            while True:
                chunk = f.read(65536)
                size = len(chunk)
                ioctx.write(to_base_name, chunk, offset)
                offset += size

                if from_md5 is not None:
                    checker.update(chunk)

                if size < 65536:
                    break

            f.close()

            if from_md5 is not None and from_md5 != checker.hexdigest():
                raise StorageError(
                    f"FILE and CEPH",
                    f"Invalid MD5 sum control for copy file {from_path} to CEPH object {to_path} : {from_md5} != {checker.hexdigest()}",
                )

        except Exception as e:
            raise StorageError(
                f"FILE and CEPH", f"Cannot copy file {from_path} to CEPH object {to_path} : {e}"
            )

    elif from_type == StorageType.CEPH and to_type == StorageType.CEPH:
        from_ioctx = __get_ceph_ioctx(from_tray)
        to_ioctx = __get_ceph_ioctx(to_tray)

        if from_md5 is not None:
            checker = hashlib.md5()

        try:
            offset = 0
            size = 0

            while True:
                chunk = from_ioctx.read(from_base_name, 65536, offset)
                size = len(chunk)
                to_ioctx.write(to_base_name, chunk, offset)
                offset += size

                if from_md5 is not None:
                    checker.update(chunk)

                if size < 65536:
                    break

            if from_md5 is not None and from_md5 != checker.hexdigest():
                raise StorageError(
                    f"FILE and CEPH",
                    f"Invalid MD5 sum control for copy CEPH object {from_path} to {to_path} : {from_md5} != {checker.hexdigest()}",
                )

        except Exception as e:
            raise StorageError(f"CEPH", f"Cannot copy CEPH object {from_path} to {to_path} : {e}")

    elif from_type == StorageType.CEPH and to_type == StorageType.S3:
        from_ioctx = __get_ceph_ioctx(from_tray)

        s3_client, to_bucket = __get_s3_client(to_tray)

        if from_md5 is not None:
            checker = hashlib.md5()

        try:
            offset = 0
            size = 0

            with tempfile.NamedTemporaryFile("w+b", delete=False) as f:
                name_tmp = f.name
                while True:
                    chunk = from_ioctx.read(from_base_name, 65536, offset)
                    size = len(chunk)
                    offset += size
                    f.write(chunk)

                    if from_md5 is not None:
                        checker.update(chunk)

                    if size < 65536:
                        break

            s3_client["client"].upload_file(name_tmp, to_bucket, to_base_name)

            os.remove(name_tmp)

            if from_md5 is not None and from_md5 != checker.hexdigest():
                raise StorageError(
                    f"CEPH and S3",
                    f"Invalid MD5 sum control for copy CEPH object {from_path} to S3 object {to_path} : {from_md5} != {checker.hexdigest()}",
                )

        except Exception as e:
            raise StorageError(
                f"CEPH and S3", f"Cannot copy CEPH object {from_path} to S3 object {to_path} : {e}"
            )

    else:
        raise StorageError(
            f"{from_type.name} and {to_type.name}",
            f"Cannot copy from {from_type.name} to {to_type.name}",
        )


def link(target_path: str, link_path: str, hard: bool = False) -> None:
    """Create a symbolic link

    Args:
        target_path (str): file/object to link
        link_path (str): link to create
        hard (bool, optional): hard link rather than symbolic. Only for FILE storage. Defaults to False.

    Raises:
        StorageError: Unhandled link or link issue
        MissingEnvironmentError: Missing object storage informations
    """

    target_type, target_path, target_tray, target_base_name = get_infos_from_path(target_path)
    link_type, link_path, link_tray, link_base_name = get_infos_from_path(link_path)

    if target_type != link_type:
        raise StorageError(
            f"{target_type.name} and {link_type.name}",
            f"Cannot make link between two different storage types",
        )

    if hard and target_type != StorageType.FILE:
        raise StorageError(target_type.name, "Hard link is available only for FILE storage")

    # Réalisation du lien, selon les types de stockage
    if target_type == StorageType.S3:
        target_s3_client, target_bucket = __get_s3_client(target_tray)
        link_s3_client, link_bucket = __get_s3_client(link_tray)

        if target_s3_client["host"] != link_s3_client["host"]:
            raise StorageError(
                f"S3",
                f"Cannot make link {link_path} -> {target_path} : link works only on the same S3 cluster",
            )

        try:
            target_s3_client["client"].put_object(
<<<<<<< HEAD
                Body = f"{__OBJECT_SYMLINK_SIGNATURE}{target_bucket}/{target_base_name}".encode(),
                Bucket = link_bucket,
                Key = link_base_name
=======
                Body=f"{__OBJECT_SYMLINK_SIGNATURE}{target_bucket}/{target_base_name}".encode(
                    "utf-8"
                ),
                Bucket=link_bucket,
                Key=link_base_name,
>>>>>>> 576cb520
            )
        except Exception as e:
            raise StorageError("S3", e)

    elif target_type == StorageType.CEPH:
        ioctx = __get_ceph_ioctx(link_tray)

        try:
<<<<<<< HEAD
            ioctx.write_full(link_base_name, f"{__OBJECT_SYMLINK_SIGNATURE}{target_path}".encode())
=======
            ioctx.write_full(
                link_base_name, f"{__OBJECT_SYMLINK_SIGNATURE}{target_path}".encode("utf-8")
            )
>>>>>>> 576cb520
        except Exception as e:
            raise StorageError("CEPH", e)

    elif target_type == StorageType.FILE:
        try:
            if hard:
                os.link(target_path, link_path)
            else:
                os.symlink(target_path, link_path)
        except Exception as e:
            raise StorageError("FILE", e)

    else:
        raise StorageError("UNKNOWN", "Unhandled storage type to make link")


def get_osgeo_path(path: str) -> str:
    """Return GDAL/OGR Open compliant path and configure storage access

    For a S3 input path, endpoint, access and secret keys are set and path is built with "/vsis3" root.

    For a FILE input path, only storage prefix is removed

    Args:
        path (str): Source path

    Raises:
        NotImplementedError: Storage type not handled

    Returns:
        str: GDAL/OGR Open compliant path
    """

    storage_type, unprefixed_path, tray_name, base_name = get_infos_from_path(path)

    if storage_type == StorageType.S3:
        s3_client, bucket_name = __get_s3_client(tray_name)

        gdal.SetConfigOption("AWS_SECRET_ACCESS_KEY", s3_client["secret_key"])
        gdal.SetConfigOption("AWS_ACCESS_KEY_ID", s3_client["key"])
        gdal.SetConfigOption("AWS_S3_ENDPOINT", s3_client["host"])
        gdal.SetConfigOption("AWS_VIRTUAL_HOSTING", "FALSE")

        return f"/vsis3/{bucket_name}/{base_name}"

    elif storage_type == StorageType.FILE:
        return unprefixed_path

    else:
        raise NotImplementedError(f"Cannot get a GDAL/OGR compliant path from {path}")<|MERGE_RESOLUTION|>--- conflicted
+++ resolved
@@ -841,17 +841,9 @@
 
         try:
             target_s3_client["client"].put_object(
-<<<<<<< HEAD
                 Body = f"{__OBJECT_SYMLINK_SIGNATURE}{target_bucket}/{target_base_name}".encode(),
                 Bucket = link_bucket,
                 Key = link_base_name
-=======
-                Body=f"{__OBJECT_SYMLINK_SIGNATURE}{target_bucket}/{target_base_name}".encode(
-                    "utf-8"
-                ),
-                Bucket=link_bucket,
-                Key=link_base_name,
->>>>>>> 576cb520
             )
         except Exception as e:
             raise StorageError("S3", e)
@@ -860,13 +852,7 @@
         ioctx = __get_ceph_ioctx(link_tray)
 
         try:
-<<<<<<< HEAD
             ioctx.write_full(link_base_name, f"{__OBJECT_SYMLINK_SIGNATURE}{target_path}".encode())
-=======
-            ioctx.write_full(
-                link_base_name, f"{__OBJECT_SYMLINK_SIGNATURE}{target_path}".encode("utf-8")
-            )
->>>>>>> 576cb520
         except Exception as e:
             raise StorageError("CEPH", e)
 
