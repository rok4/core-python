"""Provide functions to use read or write

Available storage types are :
- S3 (path are preffixed with `s3://`)
- CEPH (path are preffixed with `ceph://`)
- FILE (path are preffixed with `file://`, but it is the default paths' interpretation)

According to functions, all storage types are not necessarily available.

Using CEPH storage requires environment variables :
- ROK4_CEPH_CONFFILE
- ROK4_CEPH_USERNAME
- ROK4_CEPH_CLUSTERNAME

Using S3 storage requires environment variables :
- ROK4_S3_KEY
- ROK4_S3_SECRETKEY
- ROK4_S3_URL

To use several S3 clusters, each environment variable have to contain a list (comma-separated), with the same number of elements

Example: work with 2 S3 clusters:

- ROK4_S3_KEY=KEY1,KEY2
- ROK4_S3_SECRETKEY=SKEY1,SKEY2
- ROK4_S3_URL=https://s3.storage.fr,https://s4.storage.fr

To precise the cluster to use, bucket name should be bucket_name@s3.storage.fr or bucket_name@s4.storage.fr. If no host is defined (no @) in the bucket name, first S3 cluster is used
"""

import boto3
import botocore.exceptions
import tempfile
import re
import os
import rados
import hashlib
from typing import Dict, List, Tuple, Union
from enum import Enum
from shutil import copyfile
from osgeo import gdal

gdal.UseExceptions()

from rok4.Exceptions import *


class StorageType(Enum):
    FILE = "file://"
    S3 = "s3://"
    CEPH = "ceph://"


__S3_CLIENTS = {}
__S3_DEFAULT_CLIENT = None


def __get_s3_client(bucket_name: str) -> Tuple[Dict[str, Union["boto3.client", str]], str, str]:
    """Get the S3 client

    Create it if not already done

    Args:
        bucket_name (str): S3 bucket name. Could be just the bucket name, or <bucket name>@<cluster host>

    Raises:
        MissingEnvironmentError: Missing S3 storage informations
        StorageError: S3 client configuration issue

    Returns:
        Tuple[Dict[str, Union['boto3.client',str]], str, str]: the S3 informations (client, host, key, secret) and the simple bucket name
    """
    global __S3_CLIENTS, __S3_DEFAULT_CLIENT

    if not __S3_CLIENTS:
        # C'est la première fois qu'on cherche à utiliser le stockage S3, chargeons les informations depuis les variables d'environnement
        try:
            keys = os.environ["ROK4_S3_KEY"].split(",")
            secret_keys = os.environ["ROK4_S3_SECRETKEY"].split(",")
            urls = os.environ["ROK4_S3_URL"].split(",")

            if len(keys) != len(secret_keys) or len(keys) != len(urls):
                raise StorageError(
                    "S3",
                    "S3 informations in environment variables are inconsistent : same number of element in each list is required",
                )

            for i in range(len(keys)):
                h = re.sub("https?://", "", urls[i])

                if h in __S3_CLIENTS:
                    raise StorageError("S3", "A S3 cluster is defined twice (based on URL)")

                __S3_CLIENTS[h] = {
                    "client": boto3.client(
                        "s3",
                        aws_access_key_id=keys[i],
                        aws_secret_access_key=secret_keys[i],
                        endpoint_url=urls[i],
                    ),
                    "key": keys[i],
                    "secret_key": secret_keys[i],
                    "url": urls[i],
                    "host": h,
                }

                if i == 0:
                    # Le premier cluster est celui par défaut
                    __S3_DEFAULT_CLIENT = h

        except KeyError as e:
            raise MissingEnvironmentError(e)
        except Exception as e:
            raise StorageError("S3", e)

    try:
        host = bucket_name.split("@")[1]
    except IndexError:
        host = __S3_DEFAULT_CLIENT

    bucket_name = bucket_name.split("@")[0]

    if host not in __S3_CLIENTS:
        raise StorageError("S3", f"Unknown S3 cluster, according to host '{host}'")

    return __S3_CLIENTS[host], bucket_name


def disconnect_s3_clients() -> None:
<<<<<<< HEAD
    """Clean S3 clients
    """
=======
    """Clean S3 clients"""
>>>>>>> 576cb520
    global __S3_CLIENTS, __S3_DEFAULT_CLIENT
    __S3_CLIENTS = {}
    __S3_DEFAULT_CLIENT = None


__CEPH_CLIENT = None
__CEPH_IOCTXS = {}


def __get_ceph_ioctx(pool: str) -> "rados.Ioctx":
    """Get the CEPH IO context

    Create it (client and context) if not already done

    Args:
        pool (str): CEPH pool's name

    Raises:
        MissingEnvironmentError: Missing CEPH storage informations
        StorageError: CEPH IO context configuration issue

    Returns:
        rados.Ioctx: IO ceph context
    """
    global __CEPH_CLIENT, __CEPH_IOCTXS

    if __CEPH_CLIENT is None:
        try:
            __CEPH_CLIENT = rados.Rados(
                conffile=os.environ["ROK4_CEPH_CONFFILE"],
                clustername=os.environ["ROK4_CEPH_CLUSTERNAME"],
                name=os.environ["ROK4_CEPH_USERNAME"],
            )

            __CEPH_CLIENT.connect()

        except KeyError as e:
            raise MissingEnvironmentError(e)
        except Exception as e:
            raise StorageError("CEPH", e)

    if pool not in __CEPH_IOCTXS:
        try:
            __CEPH_IOCTXS[pool] = __CEPH_CLIENT.open_ioctx(pool)
        except Exception as e:
            raise StorageError("CEPH", e)

    return __CEPH_IOCTXS[pool]


def disconnect_ceph_clients() -> None:
<<<<<<< HEAD
    """Clean CEPH clients
    """
=======
    """Clean CEPH clients"""
>>>>>>> 576cb520
    global __CEPH_CLIENT, __CEPH_IOCTXS
    __CEPH_CLIENT = None
    __CEPH_IOCTXS = {}


__OBJECT_SYMLINK_SIGNATURE = "SYMLINK#"


def get_infos_from_path(path: str) -> Tuple[StorageType, str, str, str]:
    """Extract storage type, the unprefixed path, the container and the basename from path (Default: FILE storage)

    For a FILE storage, the tray is the directory and the basename is the file name.

    For an object storage (CEPH or S3), the tray is the bucket or the pool and the basename is the object name.
    For a S3 bucket, format can be <bucket name>@<cluster name> to use several clusters. Cluster name is the host (without protocol)

    Args:
        path (str): path to analyse

    Returns:
        Tuple[StorageType, str, str, str]: storage type, unprefixed path, the container and the basename
    """

    if path.startswith("s3://"):
        bucket_name, object_name = path[5:].split("/", 1)
        return StorageType.S3, path[5:], bucket_name, object_name
    elif path.startswith("ceph://"):
        pool_name, object_name = path[7:].split("/", 1)
        return StorageType.CEPH, path[7:], pool_name, object_name
    elif path.startswith("file://"):
        return StorageType.FILE, path[7:], os.path.dirname(path[7:]), os.path.basename(path[7:])
    else:
        return StorageType.FILE, path, os.path.dirname(path), os.path.basename(path)


def get_path_from_infos(storage_type: StorageType, *args) -> str:
    """Write full path from elements

    Prefixed wih storage's type, elements are joined with a slash

    Args:
        storage_type (StorageType): Storage's type for path

    Returns:
        str: Full path
    """
    return f"{storage_type.value}{os.path.join(*args)}"


def hash_file(path: str) -> str:
    """Process MD5 sum of the provided file

    Args:
        path (str): path to file

    Returns:
        str: hexadeimal MD5 sum
    """

    checker = hashlib.md5()

    with open(path, "rb") as file:
        chunk = 0
        while chunk != b"":
            chunk = file.read(65536)
            checker.update(chunk)

    return checker.hexdigest()


def get_data_str(path: str) -> str:
    """Load full data into a string

    Args:
        path (str): path to data

    Raises:
        MissingEnvironmentError: Missing object storage informations
        StorageError: Storage read issue
        FileNotFoundError: File or object does not exist

    Returns:
        str: Data content
    """

    return get_data_binary(path).decode("utf-8")


def get_data_binary(path: str, range: Tuple[int, int] = None) -> str:
    """Load data into a binary string

    Args:
        path (str): path to data
        range (Tuple[int, int], optional): offset and size, to make a partial read. Defaults to None.

    Raises:
        MissingEnvironmentError: Missing object storage informations
        StorageError: Storage read issue
        FileNotFoundError: File or object does not exist

    Returns:
        str: Data binary content
    """

<<<<<<< HEAD
    storage_type, path, tray_name, base_name  = get_infos_from_path(path)

    if storage_type == StorageType.S3:

=======
    storage_type, path, tray_name, base_name = get_infos_from_path(path)

    if storage_type == StorageType.S3:
>>>>>>> 576cb520
        s3_client, bucket_name = __get_s3_client(tray_name)

        try:
            if range is None:
                data = (
                    s3_client["client"]
                    .get_object(
                        Bucket=bucket_name,
                        Key=base_name,
                    )["Body"]
                    .read()
                )
            else:
                data = (
                    s3_client["client"]
                    .get_object(
                        Bucket=bucket_name,
                        Key=base_name,
                        Range=f"bytes={range[0]}-{range[0] + range[1] - 1}",
                    )["Body"]
                    .read()
                )

        except botocore.exceptions.ClientError as e:
            if e.response["Error"]["Code"] == "404":
                raise FileNotFoundError(f"{storage_type.value}{path}")
            else:
                raise StorageError("S3", e)

        except Exception as e:
            raise StorageError("S3", e)

    elif storage_type == StorageType.CEPH:
<<<<<<< HEAD

=======
>>>>>>> 576cb520
        ioctx = __get_ceph_ioctx(tray_name)

        try:
            if range is None:
                size, mtime = ioctx.stat(base_name)
                data = ioctx.read(base_name, size)
            else:
                data = ioctx.read(base_name, range[1], range[0])

        except rados.ObjectNotFound as e:
            raise FileNotFoundError(f"{storage_type.value}{path}")

        except Exception as e:
            raise StorageError("CEPH", e)

    elif storage_type == StorageType.FILE:
        try:
            f = open(path, "rb")
            if range is None:
                data = f.read()
            else:
                f.seek(range[0])
                data = f.read(range[1])

            f.close()

        except FileNotFoundError as e:
            raise FileNotFoundError(f"{storage_type.value}{path}")

        except Exception as e:
            raise StorageError("FILE", e)

    else:
        raise StorageError("UNKNOWN", "Unhandled storage type to read binary data")

    return data


def put_data_str(data: str, path: str) -> None:
    """Store string data into a file or an object

    UTF-8 encoding is used for bytes conversion

    Args:
        data (str): data to write
        path (str): destination path, where to write data

    Raises:
        MissingEnvironmentError: Missing object storage informations
        StorageError: Storage write issue
    """

    storage_type, path, tray_name, base_name = get_infos_from_path(path)

    if storage_type == StorageType.S3:
<<<<<<< HEAD

=======
>>>>>>> 576cb520
        s3_client, bucket_name = __get_s3_client(tray_name)

        try:
            s3_client["client"].put_object(
                Body=data.encode("utf-8"), Bucket=bucket_name, Key=base_name
            )
        except Exception as e:
            raise StorageError("S3", e)

    elif storage_type == StorageType.CEPH:
<<<<<<< HEAD

=======
>>>>>>> 576cb520
        ioctx = __get_ceph_ioctx(tray_name)

        try:
            ioctx.write_full(base_name, data.encode("utf-8"))
        except Exception as e:
            raise StorageError("CEPH", e)

    elif storage_type == StorageType.FILE:
        try:
            f = open(path, "w")
            f.write(data)
            f.close()
        except Exception as e:
            raise StorageError("FILE", e)

    else:
        raise StorageError("UNKNOWN", "Unhandled storage type to write string data")


def get_size(path: str) -> int:
    """Get size of file or object

    Args:
        path (str): path of file/object whom size is asked

    Raises:
        MissingEnvironmentError: Missing object storage informations
        StorageError: Storage read issue

    Returns:
        int: file/object size, in bytes
    """

    storage_type, path, tray_name, base_name = get_infos_from_path(path)

    if storage_type == StorageType.S3:
        s3_client, bucket_name = __get_s3_client(tray_name)

        try:
            size = s3_client["client"].head_object(Bucket=bucket_name, Key=base_name)[
                "ContentLength"
            ]
            return int(size)
        except Exception as e:
            raise StorageError("S3", e)

    elif storage_type == StorageType.CEPH:
        ioctx = __get_ceph_ioctx(tray_name)

        try:
            size, mtime = ioctx.stat(base_name)
            return size
        except Exception as e:
            raise StorageError("CEPH", e)

    elif storage_type == StorageType.FILE:
        try:
            file_stats = os.stat(path)
            return file_stats.st_size
        except Exception as e:
            raise StorageError("FILE", e)

    else:
        raise StorageError("UNKNOWN", "Unhandled storage type to get size")


def exists(path: str) -> bool:
    """Do the file or object exist ?

    Args:
        path (str): path of file/object to test

    Raises:
        MissingEnvironmentError: Missing object storage informations
        StorageError: Storage read issue

    Returns:
        bool: file/object existing status
    """

    storage_type, path, tray_name, base_name = get_infos_from_path(path)

    if storage_type == StorageType.S3:
        s3_client, bucket_name = __get_s3_client(tray_name)

        try:
            s3_client["client"].head_object(Bucket=bucket_name, Key=base_name)
            return True
        except botocore.exceptions.ClientError as e:
            if e.response["Error"]["Code"] == "404":
                return False
            else:
                raise StorageError("S3", e)

    elif storage_type == StorageType.CEPH:
        ioctx = __get_ceph_ioctx(tray_name)

        try:
            ioctx.stat(base_name)
            return True
        except rados.ObjectNotFound as e:
            return False
        except Exception as e:
            raise StorageError("CEPH", e)

    elif storage_type == StorageType.FILE:
        return os.path.exists(path)

    else:
        raise StorageError("UNKNOWN", "Unhandled storage type to test if exists")


def remove(path: str) -> None:
    """Remove the file/object

    Args:
        path (str): path of file/object to remove

    Raises:
        MissingEnvironmentError: Missing object storage informations
        StorageError: Storage removal issue
    """
    storage_type, path, tray_name, base_name = get_infos_from_path(path)

    if storage_type == StorageType.S3:
        s3_client, bucket_name = __get_s3_client(tray_name)

        try:
            s3_client["client"].delete_object(Bucket=bucket_name, Key=base_name)
        except Exception as e:
            raise StorageError("S3", e)

    elif storage_type == StorageType.CEPH:
        ioctx = __get_ceph_ioctx(tray_name)

        try:
            ioctx.remove_object(base_name)
        except rados.ObjectNotFound as e:
            pass
        except Exception as e:
            raise StorageError("CEPH", e)

    elif storage_type == StorageType.FILE:
        try:
            os.remove(path)
        except FileNotFoundError as e:
            pass
        except Exception as e:
            raise StorageError("FILE", e)

    else:
        raise StorageError("UNKNOWN", "Unhandled storage type to remove things")


def copy(from_path: str, to_path: str, from_md5: str = None) -> None:
    """Copy a file or object to a file or object place. If MD5 sum is provided, it is compared to sum after the copy.

    Args:
        from_path (str): source file/object path, to copy
        to_path (str): destination file/object path
        from_md5 (str, optional): MD5 sum, re-processed after copy and controlled. Defaults to None.

    Raises:
        StorageError: Unhandled copy or copy issue
        MissingEnvironmentError: Missing object storage informations
    """

    from_type, from_path, from_tray, from_base_name = get_infos_from_path(from_path)
    to_type, to_path, to_tray, to_base_name = get_infos_from_path(to_path)

    # Réalisation de la copie, selon les types de stockage
<<<<<<< HEAD
    if from_type == StorageType.FILE and to_type == StorageType.FILE :

=======
    if from_type == StorageType.FILE and to_type == StorageType.FILE:
>>>>>>> 576cb520
        try:
            if to_tray != "":
                os.makedirs(to_tray, exist_ok=True)

            copyfile(from_path, to_path)

            if from_md5 is not None:
                to_md5 = hash_file(to_path)
                if to_md5 != from_md5:
                    raise StorageError(
                        f"FILE",
                        f"Invalid MD5 sum control for copy file {from_path} to {to_path} : {from_md5} != {to_md5}",
                    )

        except Exception as e:
            raise StorageError(f"FILE", f"Cannot copy file {from_path} to {to_path} : {e}")

<<<<<<< HEAD
    elif from_type == StorageType.S3 and to_type == StorageType.FILE :

=======
    elif from_type == StorageType.S3 and to_type == StorageType.FILE:
>>>>>>> 576cb520
        s3_client, from_bucket = __get_s3_client(from_tray)

        try:
            if to_tray != "":
                os.makedirs(to_tray, exist_ok=True)

            s3_client["client"].download_file(from_bucket, from_base_name, to_path)

            if from_md5 is not None:
                to_md5 = hash_file(to_path)
                if to_md5 != from_md5:
                    raise StorageError(
                        "S3 and FILE",
                        f"Invalid MD5 sum control for copy S3 object {from_path} to file {to_path} : {from_md5} != {to_md5}",
                    )

        except Exception as e:
            raise StorageError(
                f"S3 and FILE", f"Cannot copy S3 object {from_path} to file {to_path} : {e}"
            )

    elif from_type == StorageType.FILE and to_type == StorageType.S3:
        s3_client, to_bucket = __get_s3_client(to_tray)

        try:
            s3_client["client"].upload_file(from_path, to_bucket, to_base_name)

            if from_md5 is not None:
                to_md5 = (
                    s3_client["client"]
                    .head_object(Bucket=to_bucket, Key=to_base_name)["ETag"]
                    .strip('"')
                )
                if to_md5 != from_md5:
                    raise StorageError(
                        f"FILE and S3",
                        f"Invalid MD5 sum control for copy file {from_path} to S3 object {to_path} : {from_md5} != {to_md5}",
                    )
        except Exception as e:
            raise StorageError(
                f"FILE and S3", f"Cannot copy file {from_path} to S3 object {to_path} : {e}"
            )

    elif from_type == StorageType.S3 and to_type == StorageType.S3:
        from_s3_client, from_bucket = __get_s3_client(from_tray)
        to_s3_client, to_bucket = __get_s3_client(to_tray)

        try:
            if to_s3_client["host"] == from_s3_client["host"]:
                to_s3_client["client"].copy(
<<<<<<< HEAD
                    {
                        'Bucket': from_bucket,
                        'Key': from_base_name
                    },
                    to_bucket, to_base_name
=======
                    {"Bucket": from_bucket, "Key": from_base_name}, to_bucket, to_base_name
>>>>>>> 576cb520
                )
            else:
                with tempfile.NamedTemporaryFile("w+b") as f:
                    from_s3_client["client"].download_fileobj(from_bucket, from_base_name, f)
                    to_s3_client["client"].upload_file(f.name, to_bucket, to_base_name)

            if from_md5 is not None:
                to_md5 = (
                    to_s3_client["client"]
                    .head_object(Bucket=to_bucket, Key=to_base_name)["ETag"]
                    .strip('"')
                )
                if to_md5 != from_md5:
                    raise StorageError(
                        f"S3",
                        f"Invalid MD5 sum control for copy S3 object {from_path} to {to_path} : {from_md5} != {to_md5}",
                    )

        except Exception as e:
            raise StorageError(f"S3", f"Cannot copy S3 object {from_path} to {to_path} : {e}")
<<<<<<< HEAD


    elif from_type == StorageType.CEPH and to_type == StorageType.FILE :
=======
>>>>>>> 576cb520

    elif from_type == StorageType.CEPH and to_type == StorageType.FILE:
        ioctx = __get_ceph_ioctx(from_tray)

        if from_md5 is not None:
            checker = hashlib.md5()

        try:
            if to_tray != "":
                os.makedirs(to_tray, exist_ok=True)
            f = open(to_path, "wb")

            offset = 0
            size = 0

            while True:
                chunk = ioctx.read(from_base_name, 65536, offset)
                size = len(chunk)
                offset += size
                f.write(chunk)

                if from_md5 is not None:
                    checker.update(chunk)

                if size < 65536:
                    break

            f.close()

            if from_md5 is not None and from_md5 != checker.hexdigest():
                raise StorageError(
                    f"CEPH and FILE",
                    f"Invalid MD5 sum control for copy CEPH object {from_path} to file {to_path} : {from_md5} != {checker.hexdigest()}",
                )

        except Exception as e:
            raise StorageError(
                f"CEPH and FILE", f"Cannot copy CEPH object {from_path} to file {to_path} : {e}"
            )

    elif from_type == StorageType.FILE and to_type == StorageType.CEPH:
        ioctx = __get_ceph_ioctx(to_tray)

        if from_md5 is not None:
            checker = hashlib.md5()

        try:
            f = open(from_path, "rb")

            offset = 0
            size = 0

            while True:
                chunk = f.read(65536)
                size = len(chunk)
                ioctx.write(to_base_name, chunk, offset)
                offset += size

                if from_md5 is not None:
                    checker.update(chunk)

                if size < 65536:
                    break

            f.close()

            if from_md5 is not None and from_md5 != checker.hexdigest():
                raise StorageError(
                    f"FILE and CEPH",
                    f"Invalid MD5 sum control for copy file {from_path} to CEPH object {to_path} : {from_md5} != {checker.hexdigest()}",
                )

        except Exception as e:
            raise StorageError(
                f"FILE and CEPH", f"Cannot copy file {from_path} to CEPH object {to_path} : {e}"
            )

    elif from_type == StorageType.CEPH and to_type == StorageType.CEPH:
        from_ioctx = __get_ceph_ioctx(from_tray)
        to_ioctx = __get_ceph_ioctx(to_tray)

        if from_md5 is not None:
            checker = hashlib.md5()

        try:
            offset = 0
            size = 0

            while True:
                chunk = from_ioctx.read(from_base_name, 65536, offset)
                size = len(chunk)
                to_ioctx.write(to_base_name, chunk, offset)
                offset += size

                if from_md5 is not None:
                    checker.update(chunk)

                if size < 65536:
                    break

            if from_md5 is not None and from_md5 != checker.hexdigest():
                raise StorageError(
                    f"FILE and CEPH",
                    f"Invalid MD5 sum control for copy CEPH object {from_path} to {to_path} : {from_md5} != {checker.hexdigest()}",
                )

        except Exception as e:
            raise StorageError(f"CEPH", f"Cannot copy CEPH object {from_path} to {to_path} : {e}")
<<<<<<< HEAD

    elif from_type == StorageType.CEPH and to_type == StorageType.S3 :
=======
>>>>>>> 576cb520

    elif from_type == StorageType.CEPH and to_type == StorageType.S3:
        from_ioctx = __get_ceph_ioctx(from_tray)

        s3_client, to_bucket = __get_s3_client(to_tray)

        if from_md5 is not None:
            checker = hashlib.md5()

        try:
            offset = 0
            size = 0

            with tempfile.NamedTemporaryFile("w+b", delete=False) as f:
                name_tmp = f.name
                while True:
                    chunk = from_ioctx.read(from_base_name, 65536, offset)
                    size = len(chunk)
                    offset += size
                    f.write(chunk)

                    if from_md5 is not None:
                        checker.update(chunk)

                    if size < 65536:
                        break

            s3_client["client"].upload_file(name_tmp, to_bucket, to_base_name)

            os.remove(name_tmp)

            if from_md5 is not None and from_md5 != checker.hexdigest():
                raise StorageError(
                    f"CEPH and S3",
                    f"Invalid MD5 sum control for copy CEPH object {from_path} to S3 object {to_path} : {from_md5} != {checker.hexdigest()}",
                )

        except Exception as e:
            raise StorageError(
                f"CEPH and S3", f"Cannot copy CEPH object {from_path} to S3 object {to_path} : {e}"
            )

    else:
        raise StorageError(
            f"{from_type.name} and {to_type.name}",
            f"Cannot copy from {from_type.name} to {to_type.name}",
        )


def link(target_path: str, link_path: str, hard: bool = False) -> None:
    """Create a symbolic link

    Args:
        target_path (str): file/object to link
        link_path (str): link to create
        hard (bool, optional): hard link rather than symbolic. Only for FILE storage. Defaults to False.

    Raises:
        StorageError: Unhandled link or link issue
        MissingEnvironmentError: Missing object storage informations
    """

    target_type, target_path, target_tray, target_base_name = get_infos_from_path(target_path)
    link_type, link_path, link_tray, link_base_name = get_infos_from_path(link_path)

    if target_type != link_type:
        raise StorageError(
            f"{target_type.name} and {link_type.name}",
            f"Cannot make link between two different storage types",
        )

    if hard and target_type != StorageType.FILE:
        raise StorageError(target_type.name, "Hard link is available only for FILE storage")

    # Réalisation du lien, selon les types de stockage
    if target_type == StorageType.S3:
        target_s3_client, target_bucket = __get_s3_client(target_tray)
        link_s3_client, link_bucket = __get_s3_client(link_tray)

        if target_s3_client["host"] != link_s3_client["host"]:
            raise StorageError(
                f"S3",
                f"Cannot make link {link_path} -> {target_path} : link works only on the same S3 cluster",
            )

        try:
            target_s3_client["client"].put_object(
                Body=f"{__OBJECT_SYMLINK_SIGNATURE}{target_bucket}/{target_base_name}".encode(
                    "utf-8"
                ),
                Bucket=link_bucket,
                Key=link_base_name,
            )
        except Exception as e:
            raise StorageError("S3", e)

    elif target_type == StorageType.CEPH:
<<<<<<< HEAD

=======
>>>>>>> 576cb520
        ioctx = __get_ceph_ioctx(link_tray)

        try:
            ioctx.write_full(
                link_base_name, f"{__OBJECT_SYMLINK_SIGNATURE}{target_path}".encode("utf-8")
            )
        except Exception as e:
            raise StorageError("CEPH", e)

    elif target_type == StorageType.FILE:
        try:
            if hard:
                os.link(target_path, link_path)
            else:
                os.symlink(target_path, link_path)
        except Exception as e:
            raise StorageError("FILE", e)

    else:
        raise StorageError("UNKNOWN", "Unhandled storage type to make link")


def get_osgeo_path(path: str) -> str:
    """Return GDAL/OGR Open compliant path and configure storage access

    For a S3 input path, endpoint, access and secret keys are set and path is built with "/vsis3" root.

    For a FILE input path, only storage prefix is removed

    Args:
        path (str): Source path

    Raises:
        NotImplementedError: Storage type not handled

    Returns:
        str: GDAL/OGR Open compliant path
    """
<<<<<<< HEAD

    storage_type, unprefixed_path, tray_name, base_name  = get_infos_from_path(path)
=======
>>>>>>> 576cb520

    storage_type, unprefixed_path, tray_name, base_name = get_infos_from_path(path)

    if storage_type == StorageType.S3:
        s3_client, bucket_name = __get_s3_client(tray_name)

        gdal.SetConfigOption("AWS_SECRET_ACCESS_KEY", s3_client["secret_key"])
        gdal.SetConfigOption("AWS_ACCESS_KEY_ID", s3_client["key"])
        gdal.SetConfigOption("AWS_S3_ENDPOINT", s3_client["host"])
        gdal.SetConfigOption("AWS_VIRTUAL_HOSTING", "FALSE")

        return f"/vsis3/{bucket_name}/{base_name}"

    elif storage_type == StorageType.FILE:
        return unprefixed_path

    else:
        raise NotImplementedError(f"Cannot get a GDAL/OGR compliant path from {path}")

def size_path(path: str) -> int :
    """Return the size of the path given (or, for the CEPH, the sum of the size of each object of the .list)

    Args:
        path (str): Source path

    Raises:
        StorageError: Unhandled link or link issue
        MissingEnvironmentError: Missing object storage informations

    Returns:
        int: size of the path
    """
    storage_type, unprefixed_path, tray_name, base_name  = get_infos_from_path(path)

    if storage_type == StorageType.FILE:
        try :
            total = 0
            with os.scandir(unprefixed_path) as it:
                for entry in it:
                    if entry.is_file():
                        total += entry.stat().st_size
                    elif entry.is_dir():
                        total += size_path(entry.path)

        except Exception as e:
            raise StorageError("FILE", e)

    elif storage_type == StorageType.S3:
        s3_client, bucket_name = __get_s3_client(tray_name)

        try :
            paginator = s3_client["client"].get_paginator('list_objects_v2')
            pages = paginator.paginate(
                Bucket=bucket_name,
                Prefix=base_name+"/",
                PaginationConfig={
                    'PageSize': 10000,
                }
            )
            total = 0
            for page in pages:
                for key in page['Contents']:
                    total += key['Size']

        except Exception as e:
            raise StorageError("S3", e)


    elif storage_type == StorageType.CEPH:
        raise NotImplementedError
    else:
        raise StorageError("UNKNOWN", "Unhandled storage type to calculate size")

    return total<|MERGE_RESOLUTION|>--- conflicted
+++ resolved
@@ -127,12 +127,8 @@
 
 
 def disconnect_s3_clients() -> None:
-<<<<<<< HEAD
-    """Clean S3 clients
-    """
-=======
     """Clean S3 clients"""
->>>>>>> 576cb520
+  
     global __S3_CLIENTS, __S3_DEFAULT_CLIENT
     __S3_CLIENTS = {}
     __S3_DEFAULT_CLIENT = None
@@ -184,12 +180,8 @@
 
 
 def disconnect_ceph_clients() -> None:
-<<<<<<< HEAD
-    """Clean CEPH clients
-    """
-=======
     """Clean CEPH clients"""
->>>>>>> 576cb520
+
     global __CEPH_CLIENT, __CEPH_IOCTXS
     __CEPH_CLIENT = None
     __CEPH_IOCTXS = {}
@@ -294,16 +286,9 @@
         str: Data binary content
     """
 
-<<<<<<< HEAD
-    storage_type, path, tray_name, base_name  = get_infos_from_path(path)
+    storage_type, path, tray_name, base_name = get_infos_from_path(path)
 
     if storage_type == StorageType.S3:
-
-=======
-    storage_type, path, tray_name, base_name = get_infos_from_path(path)
-
-    if storage_type == StorageType.S3:
->>>>>>> 576cb520
         s3_client, bucket_name = __get_s3_client(tray_name)
 
         try:
@@ -337,10 +322,6 @@
             raise StorageError("S3", e)
 
     elif storage_type == StorageType.CEPH:
-<<<<<<< HEAD
-
-=======
->>>>>>> 576cb520
         ioctx = __get_ceph_ioctx(tray_name)
 
         try:
@@ -396,10 +377,6 @@
     storage_type, path, tray_name, base_name = get_infos_from_path(path)
 
     if storage_type == StorageType.S3:
-<<<<<<< HEAD
-
-=======
->>>>>>> 576cb520
         s3_client, bucket_name = __get_s3_client(tray_name)
 
         try:
@@ -410,10 +387,6 @@
             raise StorageError("S3", e)
 
     elif storage_type == StorageType.CEPH:
-<<<<<<< HEAD
-
-=======
->>>>>>> 576cb520
         ioctx = __get_ceph_ioctx(tray_name)
 
         try:
@@ -585,12 +558,7 @@
     to_type, to_path, to_tray, to_base_name = get_infos_from_path(to_path)
 
     # Réalisation de la copie, selon les types de stockage
-<<<<<<< HEAD
-    if from_type == StorageType.FILE and to_type == StorageType.FILE :
-
-=======
     if from_type == StorageType.FILE and to_type == StorageType.FILE:
->>>>>>> 576cb520
         try:
             if to_tray != "":
                 os.makedirs(to_tray, exist_ok=True)
@@ -608,12 +576,7 @@
         except Exception as e:
             raise StorageError(f"FILE", f"Cannot copy file {from_path} to {to_path} : {e}")
 
-<<<<<<< HEAD
-    elif from_type == StorageType.S3 and to_type == StorageType.FILE :
-
-=======
     elif from_type == StorageType.S3 and to_type == StorageType.FILE:
->>>>>>> 576cb520
         s3_client, from_bucket = __get_s3_client(from_tray)
 
         try:
@@ -664,15 +627,7 @@
         try:
             if to_s3_client["host"] == from_s3_client["host"]:
                 to_s3_client["client"].copy(
-<<<<<<< HEAD
-                    {
-                        'Bucket': from_bucket,
-                        'Key': from_base_name
-                    },
-                    to_bucket, to_base_name
-=======
                     {"Bucket": from_bucket, "Key": from_base_name}, to_bucket, to_base_name
->>>>>>> 576cb520
                 )
             else:
                 with tempfile.NamedTemporaryFile("w+b") as f:
@@ -693,12 +648,6 @@
 
         except Exception as e:
             raise StorageError(f"S3", f"Cannot copy S3 object {from_path} to {to_path} : {e}")
-<<<<<<< HEAD
-
-
-    elif from_type == StorageType.CEPH and to_type == StorageType.FILE :
-=======
->>>>>>> 576cb520
 
     elif from_type == StorageType.CEPH and to_type == StorageType.FILE:
         ioctx = __get_ceph_ioctx(from_tray)
@@ -807,11 +756,6 @@
 
         except Exception as e:
             raise StorageError(f"CEPH", f"Cannot copy CEPH object {from_path} to {to_path} : {e}")
-<<<<<<< HEAD
-
-    elif from_type == StorageType.CEPH and to_type == StorageType.S3 :
-=======
->>>>>>> 576cb520
 
     elif from_type == StorageType.CEPH and to_type == StorageType.S3:
         from_ioctx = __get_ceph_ioctx(from_tray)
@@ -909,10 +853,6 @@
             raise StorageError("S3", e)
 
     elif target_type == StorageType.CEPH:
-<<<<<<< HEAD
-
-=======
->>>>>>> 576cb520
         ioctx = __get_ceph_ioctx(link_tray)
 
         try:
@@ -951,11 +891,6 @@
     Returns:
         str: GDAL/OGR Open compliant path
     """
-<<<<<<< HEAD
-
-    storage_type, unprefixed_path, tray_name, base_name  = get_infos_from_path(path)
-=======
->>>>>>> 576cb520
 
     storage_type, unprefixed_path, tray_name, base_name = get_infos_from_path(path)
 
