--- conflicted
+++ resolved
@@ -157,10 +157,7 @@
             Raster: a Raster instance
         """
         self = cls()
-<<<<<<< HEAD
-=======
-
->>>>>>> c54617d0
+
         self.path = path
         self.bands = bands
         self.bbox = bbox
