--- conflicted
+++ resolved
@@ -12,14 +12,9 @@
 from typing import Dict, List, Tuple, Union
 
 from rok4.Exceptions import *
-<<<<<<< HEAD
 from rok4.Pyramid import Pyramid
 from rok4.TileMatrixSet import TileMatrixSet
-=======
-from rok4.Pyramid import Pyramid, PyramidType
->>>>>>> cc70d488
 from rok4.Storage import *
-from rok4.TileMatrixSet import TileMatrixSet
 from rok4.Utils import *
 from rok4.enums import PyramidType
 
