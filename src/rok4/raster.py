--- conflicted
+++ resolved
@@ -12,6 +12,7 @@
 import copy
 import json
 import re
+
 from typing import Dict, Tuple
 
 # 3rd party
@@ -21,12 +22,7 @@
 from rok4.enums import ColorFormat
 from rok4.storage import exists, get_osgeo_path, put_data_str
 from rok4.utils import compute_bbox, compute_format
-
 # -- GLOBALS --
-<<<<<<< HEAD
-
-=======
->>>>>>> dd07fe14
 
 # Enable GDAL/OGR exceptions
 ogr.UseExceptions()
