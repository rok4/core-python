"""Provide functions to manipulate OGR / OSR entities
"""

import os
import re
<<<<<<< HEAD

from typing import Dict, List, Tuple, Union
from osgeo import ogr, osr, gdal
=======
from enum import Enum
from typing import Dict, List, Tuple, Union

from osgeo import gdal, ogr, osr
>>>>>>> cc70d488

ogr.UseExceptions()
osr.UseExceptions()
gdal.UseExceptions()


__SR_BOOK = {}


def srs_to_spatialreference(srs: str) -> "osgeo.osr.SpatialReference":
    """Convert coordinates system as string to OSR spatial reference

    Using a cache, to instanciate a Spatial Reference from a string only once.

    Args:
        srs (str): coordinates system PROJ4 compliant, with authority and code, like EPSG:3857 or IGNF:LAMB93

    Raises:
        RuntimeError: Provided SRS is invalid for OSR

    Returns:
        osgeo.osr.SpatialReference: Corresponding OSR spatial reference
    """

    global __SR_BOOK

    if srs.upper() not in __SR_BOOK:
        authority, code = srs.split(":", 1)

        sr = osr.SpatialReference()
        if authority.upper() == "EPSG":
            sr.ImportFromEPSG(int(code))
        else:
            sr.ImportFromProj4(f"+init={srs.upper()} +wktext")

        __SR_BOOK[srs.upper()] = sr

    return __SR_BOOK[srs.upper()]


def bbox_to_geometry(
    bbox: Tuple[float, float, float, float], densification: int = 0
) -> "osgeo.ogr.Geometry":
    """Convert bbox coordinates to OGR geometry

    Args:
        bbox (Tuple[float, float, float, float]): bounding box (xmin, ymin, xmax, ymax)
        densification (int, optional): Number of point to add for each side of bounding box. Defaults to 0.

    Raises:
        RuntimeError: Provided SRS is invalid for OSR

    Returns:
        osgeo.ogr.Geometry: Corresponding OGR geometry, with spatial reference if provided
    """

    ring = ogr.Geometry(ogr.wkbLinearRing)

    if densification > 0:
        step_x = (bbox[2] - bbox[0]) / (densification + 1)
        step_y = (bbox[3] - bbox[1]) / (densification + 1)

        for i in range(densification + 1):
            ring.AddPoint(bbox[0] + step_x * i, bbox[1])
        for i in range(densification + 1):
            ring.AddPoint(bbox[2], bbox[1] + step_y * i)
        for i in range(densification + 1):
            ring.AddPoint(bbox[2] - step_x * i, bbox[3])
        for i in range(densification + 1):
            ring.AddPoint(bbox[0], bbox[3] - step_y * i)
        ring.AddPoint(bbox[0], bbox[1])

    else:
        ring.AddPoint(bbox[0], bbox[1])
        ring.AddPoint(bbox[2], bbox[1])
        ring.AddPoint(bbox[2], bbox[3])
        ring.AddPoint(bbox[0], bbox[3])
        ring.AddPoint(bbox[0], bbox[1])

    geom = ogr.Geometry(ogr.wkbPolygon)
    geom.AddGeometry(ring)
    geom.SetCoordinateDimension(2)

    return geom


def reproject_bbox(
    bbox: Tuple[float, float, float, float], srs_src: str, srs_dst: str, densification: int = 5
) -> Tuple[float, float, float, float]:
    """Return bounding box in other coordinates system

    Points are added to be sure output bounding box contains input bounding box

    Args:
        bbox (Tuple[float, float, float, float]): bounding box (xmin, ymin, xmax, ymax) with source coordinates system
        srs_src (str): source coordinates system
        srs_dst (str): destination coordinates system
        densification (int, optional): Number of point to add for each side of bounding box. Defaults to 5.

    Returns:
        Tuple[float, float, float, float]: bounding box (xmin, ymin, xmax, ymax) with destination coordinates system
    """

    sr_src = srs_to_spatialreference(srs_src)
    sr_src_inv = sr_src.EPSGTreatsAsLatLong() or sr_src.EPSGTreatsAsNorthingEasting()

    sr_dst = srs_to_spatialreference(srs_dst)
    sr_dst_inv = sr_dst.EPSGTreatsAsLatLong() or sr_dst.EPSGTreatsAsNorthingEasting()

    if sr_src.IsSame(sr_dst) and sr_src_inv == sr_dst_inv:
        # Les système sont vraiment les même, avec le même ordre des axes
        return bbox
    elif sr_src.IsSame(sr_dst) and sr_src_inv != sr_dst_inv:
        # Les système sont les même pour OSR, mais l'ordre des axes est différent
        return (bbox[1], bbox[0], bbox[3], bbox[2])

    # Systèmes différents

    bbox_src = bbox_to_geometry(bbox, densification)
    bbox_src.AssignSpatialReference(sr_src)

    bbox_dst = bbox_src.Clone()
    os.environ["OGR_ENABLE_PARTIAL_REPROJECTION"] = "YES"
    bbox_dst.TransformTo(sr_dst)

    env = bbox_dst.GetEnvelope()
    return (env[0], env[2], env[1], env[3])


def reproject_point(
    point: Tuple[float, float],
    sr_src: "osgeo.osr.SpatialReference",
    sr_dst: "osgeo.osr.SpatialReference",
) -> Tuple[float, float]:
    """Reproject a point

    Args:
        point (Tuple[float, float]): source spatial reference point
        sr_src (osgeo.osr.SpatialReference): source spatial reference
        sr_dst (osgeo.osr.SpatialReference): destination spatial reference

    Returns:
        Tuple[float, float]: X/Y in destination spatial reference
    """

    sr_src_inv = sr_src.EPSGTreatsAsLatLong() or sr_src.EPSGTreatsAsNorthingEasting()
    sr_dst_inv = sr_dst.EPSGTreatsAsLatLong() or sr_dst.EPSGTreatsAsNorthingEasting()

    if sr_src.IsSame(sr_dst) and sr_src_inv == sr_dst_inv:
        # Les système sont vraiment les même, avec le même ordre des axes
        return (point[0], point[1])
    elif sr_src.IsSame(sr_dst) and sr_src_inv != sr_dst_inv:
        # Les système sont les même pour OSR, mais l'ordre des axes est différent
        return (point[1], point[0])

    # Systèmes différents
    ct = osr.CreateCoordinateTransformation(sr_src, sr_dst)
    x_dst, y_dst, z_dst = ct.TransformPoint(point[0], point[1])

    return (x_dst, y_dst)


def compute_bbox(source_dataset: gdal.Dataset) -> Tuple:
    """Image boundingbox computing method

    Args:
        source_dataset (gdal.Dataset): Dataset instanciated
          from the raster image

    Limitations:
        Image's axis must be parallel to SRS' axis

    Raises:
        AttributeError: source_dataset is not a gdal.Dataset instance.
        Exception: The dataset does not contain transform data.
    """
    bbox = None
    transform_vector = source_dataset.GetGeoTransform()
    if transform_vector is None:
        raise Exception(
            f"No transform vector found in the dataset created from "
            + f"the following file : {source_dataset.GetFileList()[0]}"
        )
    width = source_dataset.RasterXSize
    height = source_dataset.RasterYSize
    x_range = (
        transform_vector[0],
        transform_vector[0] + width * transform_vector[1] + height * transform_vector[2],
    )
    y_range = (
        transform_vector[3],
        transform_vector[3] + width * transform_vector[4] + height * transform_vector[5],
    )
    spatial_ref = source_dataset.GetSpatialRef()
    if spatial_ref is not None and spatial_ref.GetDataAxisToSRSAxisMapping() == [2, 1]:
        # Coordonnées terrain de type (latitude, longitude)
        # => on permute les coordonnées terrain par rapport à l'image
        bbox = (min(y_range), min(x_range), max(y_range), max(x_range))
    else:
        # Coordonnées terrain de type (longitude, latitude) ou pas de SRS
        # => les coordonnées terrain sont dans le même ordre que celle de l'image
        bbox = (min(x_range), min(y_range), max(x_range), max(y_range))
    return bbox


def compute_format(dataset: gdal.Dataset, path: str = None) -> ColorFormat:
    """Image color format computing method

    Args:
        dataset (gdal.Dataset): Dataset instanciated from the image
        path (str, optionnal): path to the original file/object

    Raises:
        AttributeError: source_dataset is not a gdal.Dataset instance.
        Exception: No color band found or unsupported color format.
    """
    color_format = None
    if path is None:
        path = dataset.GetFileList()[0]
    if dataset.RasterCount < 1:
        raise Exception(f"Image {path} contains no color band.")

    band_1_datatype = dataset.GetRasterBand(1).DataType
    data_type_name = gdal.GetDataTypeName(band_1_datatype)
    data_type_size = gdal.GetDataTypeSize(band_1_datatype)
    color_interpretation = dataset.GetRasterBand(1).GetRasterColorInterpretation()
    color_name = None
    if color_interpretation is not None:
        color_name = gdal.GetColorInterpretationName(color_interpretation)
    compression_regex_match = re.search(r"COMPRESSION\s*=\s*PACKBITS", gdal.Info(dataset))

    if (
        data_type_name == "Byte"
        and data_type_size == 8
        and color_name == "Palette"
        and compression_regex_match
    ):
        # Compris par libTIFF comme du noir et blanc sur 1 bit
        color_format = ColorFormat.BIT
    elif data_type_name == "Byte" and data_type_size == 8:
        color_format = ColorFormat.UINT8
    elif data_type_name == "Float32" and data_type_size == 32:
        color_format = ColorFormat.FLOAT32
    else:
        raise Exception(
            f"Unsupported color format for image {path} : "
            + f"'{data_type_name}' ({data_type_size} bits)"
        )
    return color_format<|MERGE_RESOLUTION|>--- conflicted
+++ resolved
@@ -3,16 +3,11 @@
 
 import os
 import re
-<<<<<<< HEAD
-
-from typing import Dict, List, Tuple, Union
-from osgeo import ogr, osr, gdal
-=======
+
 from enum import Enum
 from typing import Dict, List, Tuple, Union
 
 from osgeo import gdal, ogr, osr
->>>>>>> cc70d488
 
 ogr.UseExceptions()
 osr.UseExceptions()
