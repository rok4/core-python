--- conflicted
+++ resolved
@@ -177,12 +177,8 @@
     """Image boundingbox computing method
 
     Args:
-<<<<<<< HEAD
         source_dataset (gdal.Dataset): Dataset instanciated
           from the raster image
-=======
-        source_dataset (gdal.Dataset): Dataset object created from the raster image
->>>>>>> c54617d0
 
     Limitations:
         Image's axis must be parallel to SRS' axis
@@ -246,10 +242,7 @@
         path = dataset.GetFileList()[0]
     if dataset.RasterCount < 1:
         raise Exception(f"Image {path} contains no color band.")
-<<<<<<< HEAD
-=======
-
->>>>>>> c54617d0
+
     band_1_datatype = dataset.GetRasterBand(1).DataType
     data_type_name = gdal.GetDataTypeName(band_1_datatype)
     data_type_size = gdal.GetDataTypeSize(band_1_datatype)
