--- conflicted
+++ resolved
@@ -6,13 +6,9 @@
 
 from rok4.Exceptions import *
 from rok4.Pyramid import *
-<<<<<<< HEAD
 from rok4.TileMatrixSet import TileMatrixSet
 from rok4.enums import SlabType, StorageType
-=======
-from rok4.Storage import StorageType
-from rok4.TileMatrixSet import TileMatrixSet
->>>>>>> cc70d488
+
 from rok4.Utils import *
 
 
