--- conflicted
+++ resolved
@@ -1,18 +1,7 @@
-<<<<<<< HEAD
-=======
 # standard library
->>>>>>> dd07fe14
 import os
 from unittest import mock
-from unittest.mock import *
 
-import pytest
-
-<<<<<<< HEAD
-from rok4.exceptions import *
-from rok4.storage import disconnect_ceph_clients
-from rok4.vector import *
-=======
 # 3rd party
 import pytest
 
@@ -20,7 +9,6 @@
 from rok4.exceptions import MissingEnvironmentError, StorageError
 from rok4.storage import disconnect_ceph_clients
 from rok4.vector import Vector
->>>>>>> dd07fe14
 
 
 @mock.patch.dict(os.environ, {}, clear=True)
