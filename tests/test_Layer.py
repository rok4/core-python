<<<<<<< HEAD
from rok4.Layer import Layer
from rok4.enums import PyramidType
from rok4.Exceptions import *
=======
import os
from unittest import mock
from unittest.mock import *
>>>>>>> cc70d488

import pytest

from rok4.Exceptions import *
from rok4.Layer import Layer
from rok4.Pyramid import PyramidType


@mock.patch.dict(os.environ, {}, clear=True)
@mock.patch(
    "rok4.Layer.get_data_str",
    return_value='{"pyramids" : [{"bottom_level" : "10","top_level" : "10","path" : "s3://pyramids/SCAN1000.json"}],"title" : "SCAN1000","bbox":{"east": 11.250000000000997,"west": -5.624999999999043,"north": 52.48278022207774,"south": 40.9798980696195},"styles" : ["normal","hypso"],"abstract" : "Diffusion de la donnée BDORTHO","resampling" : "linear","keywords" : ["PM","TIFF_JPG_UINT8"]}',
)
@mock.patch("rok4.Layer.Pyramid.from_descriptor")
@mock.patch("rok4.Layer.put_data_str", return_value=None)
def test_descriptor_ok(mocked_put_data_str, mocked_pyramid_class, mocked_get_data_str):
    tms_instance = MagicMock()
    tms_instance.srs = "EPSG:3857"

    level_instance = MagicMock()
    level_instance.id = 10
    level_instance.resolution = 1

    pyramid_instance = MagicMock()
    pyramid_instance.raster_specifications = {
        "channels": 3,
        "nodata": "255,255,255",
        "photometric": "rgb",
        "interpolation": "bicubic",
    }
    pyramid_instance.format = "TIFF_JPG_UINT8"
    pyramid_instance.tms = tms_instance
    pyramid_instance.descriptor = "s3://pyramids/SCAN1000.json"
    pyramid_instance.get_levels.return_value = [level_instance]
    mocked_pyramid_class.return_value = pyramid_instance

    try:
        layer = Layer.from_descriptor("s3://layers/SCAN1000.json")
        assert layer.type == PyramidType.RASTER
        mocked_get_data_str.assert_called_once_with("s3://layers/SCAN1000.json")

        layer.write_descriptor("s3://layers_backup/")
        mocked_put_data_str.assert_called_once_with(
            '{"title": "SCAN1000", "abstract": "Diffusion de la donn\\u00e9e BDORTHO", "keywords": ["PM", "TIFF_JPG_UINT8"], "wmts": {"authorized": true}, "tms": {"authorized": true}, "bbox": {"south": 40.9798980696195, "west": -5.624999999999043, "north": 52.48278022207774, "east": 11.250000000000997}, "pyramids": [{"bottom_level": "10", "top_level": "10", "path": "s3://pyramids/SCAN1000.json"}], "wms": {"authorized": true, "crs": ["CRS:84", "IGNF:WGS84G", "EPSG:3857", "EPSG:4258", "EPSG:4326"]}, "styles": ["normal", "hypso"], "resampling": "linear"}',
            "s3://layers_backup/SCAN1000.json",
        )
    except Exception as exc:
        assert False, f"Layer creation from descriptor raises an exception: {exc}"


@mock.patch("rok4.Layer.Pyramid.from_descriptor")
@mock.patch("rok4.Layer.reproject_bbox", return_value=(0, 0, 100, 100))
@mock.patch("rok4.Layer.put_data_str", return_value=None)
def test_parameters_vector_ok(
    mocked_put_data_str, mocked_utils_reproject_bbox, mocked_pyramid_class
):
    tms_instance = MagicMock()
    tms_instance.srs = "EPSG:3857"

    level_instance = MagicMock()
    level_instance.id = 10
    level_instance.resolution = 1
    level_instance.bbox = (0, 0, 100000, 100000)

    pyramid_instance = MagicMock()
    pyramid_instance.format = "TIFF_PBF_MVT"
    pyramid_instance.tms = tms_instance
    pyramid_instance.descriptor = "file:///home/ign/pyramids/SCAN1000.json"
    pyramid_instance.get_levels.return_value = [level_instance]
    mocked_pyramid_class.return_value = pyramid_instance

    try:
        layer = Layer.from_parameters(
            [
                {
                    "path": "file:///home/ign/pyramids/SCAN1000.json",
                    "bottom_level": "10",
                    "top_level": "10",
                }
            ],
            "layername",
            title="title",
            abstract="abstract",
        )
        assert layer.type == PyramidType.VECTOR
        assert layer.geobbox == (0, 0, 100, 100)
        layer.write_descriptor("file:///home/ign/layers/")
        mocked_put_data_str.assert_called_once_with(
            '{"title": "title", "abstract": "abstract", "keywords": ["VECTOR", "layername"], "wmts": {"authorized": true}, "tms": {"authorized": true}, "bbox": {"south": 0, "west": 0, "north": 100, "east": 100}, "pyramids": [{"bottom_level": "10", "top_level": "10", "path": "file:///home/ign/pyramids/SCAN1000.json"}]}',
            "file:///home/ign/layers/layername.json",
        )

    except Exception as exc:
        assert False, f"Layer creation from parameters raises an exception: {exc}"


@mock.patch("rok4.Layer.Pyramid.from_descriptor")
@mock.patch("rok4.Layer.reproject_bbox", return_value=(0, 0, 100, 100))
@mock.patch("rok4.Layer.put_data_str", return_value=None)
def test_parameters_raster_ok(
    mocked_put_data_str, mocked_utils_reproject_bbox, mocked_pyramid_class
):
    tms_instance = MagicMock()
    tms_instance.srs = "EPSG:3857"

    level_instance = MagicMock()
    level_instance.id = 10
    level_instance.resolution = 1
    level_instance.bbox = (0, 0, 100000, 100000)

    pyramid_instance = MagicMock()
    pyramid_instance.format = "TIFF_ZIP_FLOAT32"
    pyramid_instance.raster_specifications = {
        "channels": 1,
        "nodata": "-99999",
        "photometric": "gray",
        "interpolation": "nn",
    }
    pyramid_instance.tms = tms_instance
    pyramid_instance.bottom_level.id = "10"
    pyramid_instance.top_level.id = "10"
    pyramid_instance.descriptor = "file:///home/ign/pyramids/RGEALTI.json"
    pyramid_instance.get_levels.return_value = [level_instance]
    mocked_pyramid_class.return_value = pyramid_instance

    try:
        layer = Layer.from_parameters(
            [{"path": "file:///home/ign/pyramids/RGEALTI.json"}],
            "layername",
            title="title",
            abstract="abstract",
        )
        assert layer.type == PyramidType.RASTER
        assert layer.geobbox == (0, 0, 100, 100)
        layer.write_descriptor("file:///home/ign/layers/")
        mocked_put_data_str.assert_called_once_with(
            '{"title": "title", "abstract": "abstract", "keywords": ["RASTER", "layername"], "wmts": {"authorized": true}, "tms": {"authorized": true}, "bbox": {"south": 0, "west": 0, "north": 100, "east": 100}, "pyramids": [{"bottom_level": "10", "top_level": "10", "path": "file:///home/ign/pyramids/RGEALTI.json"}], "wms": {"authorized": true, "crs": ["CRS:84", "IGNF:WGS84G", "EPSG:3857", "EPSG:4258", "EPSG:4326"]}, "styles": ["normal"], "resampling": "nn"}',
            "file:///home/ign/layers/layername.json",
        )

    except Exception as exc:
        assert False, f"Layer creation from parameters raises an exception: {exc}"<|MERGE_RESOLUTION|>--- conflicted
+++ resolved
@@ -1,18 +1,12 @@
-<<<<<<< HEAD
-from rok4.Layer import Layer
-from rok4.enums import PyramidType
-from rok4.Exceptions import *
-=======
 import os
 from unittest import mock
 from unittest.mock import *
->>>>>>> cc70d488
 
 import pytest
 
 from rok4.Exceptions import *
 from rok4.Layer import Layer
-from rok4.Pyramid import PyramidType
+from rok4.enums import PyramidType
 
 
 @mock.patch.dict(os.environ, {}, clear=True)
