"""Describes unit tests for the rok4.Raster module.

There is one test class for each tested functionnality.
See internal docstrings for more information.
Each variable prefixed by "m_" is a mock, or part of it.
"""

import copy
import math
import json
import random
import pytest
from unittest import mock, TestCase
from unittest.mock import call, MagicMock, Mock, mock_open, patch

from rok4.Raster import Raster, RasterSet
from rok4.Utils import ColorFormat


# rok4.Raster.Raster class tests


class TestRasterInit(TestCase):
    """rok4.Raster.Raster default constructor."""

    def test_default(self):
        """Default property values."""
        raster = Raster()

        assert raster.bands is None
        assert (isinstance(raster.bbox, tuple) and len(raster.bbox) == 4
                and all(coordinate is None for coordinate in raster.bbox))
        assert (isinstance(raster.dimensions, tuple) and len(raster.dimensions) == 2
                and all(dimension is None for dimension in raster.dimensions))
        assert raster.format is None
        assert raster.mask is None
        assert raster.path is None


class TestRasterFromFile(TestCase):
    """rok4.Raster.Raster.from_file(path) class constructor."""

    def setUp(self):
        self.source_image_path = "file:///home/user/image.tif"
        self.source_mask_path = "file:///home/user/image.msk"
        self.osgeo_image_path = "file:///home/user/image.tif"
        self.osgeo_mask_path = "file:///home/user/image.msk"
        self.bbox = (-5.4, 41.3, 9.8, 51.3)
        self.image_size = (1920, 1080)
        return super().setUp()

    def test_empty(self):
        """Constructor called without the expected path argument."""
        with pytest.raises(TypeError):
            Raster.from_file()

    @mock.patch("rok4.Raster.exists", return_value=False)
    def test_image_not_found(self, m_exists):
        """Constructor called on a path matching no file or object."""
        with pytest.raises(Exception):
            Raster.from_file(self.source_image_path)
        m_exists.assert_called_once_with(self.source_image_path)

    @mock.patch("rok4.Raster.get_osgeo_path")
    @mock.patch("rok4.Raster.compute_format", return_value=ColorFormat.UINT8)
    @mock.patch("rok4.Raster.gdal.Open")
    @mock.patch("rok4.Raster.compute_bbox")
    @mock.patch("rok4.Raster.exists", side_effect=[True, False])
    def test_image(self, m_exists, m_compute_bbox, m_gdal_open, m_compute_format,
                   m_get_osgeo_path):
        """Constructor called nominally on an image without mask."""
        m_compute_bbox.return_value = self.bbox
        m_dataset_properties = {"RasterCount": 3, "RasterXSize": self.image_size[0],
                                "RasterYSize": self.image_size[1]}
        m_gdal_open.return_value = type("", (object,), m_dataset_properties)
        m_get_osgeo_path.return_value = self.osgeo_image_path

        raster = Raster.from_file(self.source_image_path)

        m_exists.assert_has_calls([call(self.source_image_path), call(self.source_mask_path)])
        m_get_osgeo_path.assert_called_once_with(self.source_image_path)
        m_gdal_open.assert_called_once_with(self.osgeo_image_path)
        assert raster.path == self.source_image_path
        assert raster.mask is None
        m_compute_bbox.assert_called_once()
        assert (isinstance(raster.bbox, tuple) and len(raster.bbox) == 4
                and math.isclose(raster.bbox[0], self.bbox[0], rel_tol=1e-5)
                and math.isclose(raster.bbox[1], self.bbox[1], rel_tol=1e-5)
                and math.isclose(raster.bbox[2], self.bbox[2], rel_tol=1e-5)
                and math.isclose(raster.bbox[3], self.bbox[3], rel_tol=1e-5))
        assert raster.bands == 3
        m_compute_format.assert_called_once()
        assert raster.format == ColorFormat.UINT8
        assert raster.dimensions == self.image_size

    @mock.patch("rok4.Raster.get_osgeo_path")
    @mock.patch("rok4.Raster.compute_format", return_value=ColorFormat.UINT8)
    @mock.patch("rok4.Raster.gdal.IdentifyDriver")
    @mock.patch("rok4.Raster.gdal.Open")
    @mock.patch("rok4.Raster.compute_bbox")
    @mock.patch("rok4.Raster.exists", side_effect=[True, True])
    def test_image_and_mask(self, m_exists, m_compute_bbox, m_gdal_open, m_identifydriver,
                            m_compute_format, m_get_osgeo_path):
        """Constructor called nominally on an image with mask."""
        m_compute_bbox.return_value = self.bbox
        m_dataset_properties = {"RasterCount": 3, "RasterXSize": self.image_size[0],
                                "RasterYSize": self.image_size[1]}
        m_gdal_open.return_value = type("", (object,), m_dataset_properties)
        m_get_osgeo_path.side_effect=[self.osgeo_image_path, self.osgeo_mask_path]
        m_identifydriver.return_value = type("", (object,), {"ShortName": "GTiff"})

        raster = Raster.from_file(self.source_image_path)

        m_exists.assert_has_calls([call(self.source_image_path), call(self.source_mask_path)])
        m_get_osgeo_path.assert_has_calls([call(self.source_image_path),
                                                call(self.source_mask_path)])
        m_identifydriver.assert_called_once_with(self.osgeo_mask_path)
        m_gdal_open.assert_called_once_with(self.osgeo_image_path)
        assert raster.path == self.source_image_path
        assert raster.mask == self.source_mask_path
        m_compute_bbox.assert_called_once()
        assert (isinstance(raster.bbox, tuple) and len(raster.bbox) == 4
                and math.isclose(raster.bbox[0], self.bbox[0], rel_tol=1e-5)
                and math.isclose(raster.bbox[1], self.bbox[1], rel_tol=1e-5)
                and math.isclose(raster.bbox[2], self.bbox[2], rel_tol=1e-5)
                and math.isclose(raster.bbox[3], self.bbox[3], rel_tol=1e-5))
        assert raster.bands == 3
        m_compute_format.assert_called_once()
        assert raster.format == ColorFormat.UINT8
        assert raster.dimensions == self.image_size

    @mock.patch("rok4.Raster.get_osgeo_path")
    @mock.patch("rok4.Raster.gdal.Open", side_effect=RuntimeError)
    @mock.patch("rok4.Raster.exists", side_effect=[True, False])
    def test_unsupported_image_format(self, m_exists, m_gdal_open, m_get_osgeo_path):
        """Test case : Constructor called on an unsupported image file or object."""
        m_get_osgeo_path.return_value = self.osgeo_image_path

        with pytest.raises(RuntimeError):
            Raster.from_file(self.source_image_path)

        m_exists.assert_called_once_with(self.source_image_path)
        m_get_osgeo_path.assert_called_once_with(self.source_image_path)
        m_gdal_open.assert_called_once_with(self.osgeo_image_path)

    @mock.patch("rok4.Raster.get_osgeo_path")
    @mock.patch("rok4.Raster.gdal.IdentifyDriver")
    @mock.patch("rok4.Raster.gdal.Open", side_effect=None)
    @mock.patch("rok4.Raster.exists", side_effect=[True, True])
    def test_unsupported_mask_format(self, m_exists, m_gdal_open, m_identifydriver,
                                     m_get_osgeo_path):
        """Test case : Constructor called on an unsupported mask file or object."""
        m_get_osgeo_path.side_effect=[self.osgeo_image_path, self.osgeo_mask_path]
        m_identifydriver.return_value = type("", (object,), {"ShortName": "JPG"})

        with pytest.raises(Exception):
            Raster.from_file(self.source_image_path)

        m_exists.assert_has_calls([call(self.source_image_path), call(self.source_mask_path)])
        m_get_osgeo_path.assert_has_calls([call(self.source_image_path),
                                                call(self.source_mask_path)])
        m_identifydriver.assert_called_once_with(self.osgeo_mask_path)
        m_gdal_open.assert_called_once_with(self.osgeo_image_path)


class TestRasterFromParameters(TestCase):
    """rok4.Raster.Raster.from_parameters(**kwargs) class constructor."""

    def test_image(self):
        """Parameters describing an image without mask"""
        parameters = {
            "bands": 4,
            "bbox": (-5.4, 41.3, 9.8, 51.3),
            "dimensions": (1920, 1080),
            "format": ColorFormat.UINT8,
            "path": "file:///path/to/image.tif"
        }

        raster = Raster.from_parameters(**parameters)

        assert raster.path == parameters["path"]
        assert (isinstance(raster.bbox, tuple) and len(raster.bbox) == 4
                and math.isclose(raster.bbox[0], parameters["bbox"][0], rel_tol=1e-5)
                and math.isclose(raster.bbox[1], parameters["bbox"][1], rel_tol=1e-5)
                and math.isclose(raster.bbox[2], parameters["bbox"][2], rel_tol=1e-5)
                and math.isclose(raster.bbox[3], parameters["bbox"][3], rel_tol=1e-5))
        assert raster.bands == parameters["bands"]
        assert raster.format == parameters["format"]
        assert raster.dimensions == parameters["dimensions"]
        assert raster.mask is None

    def test_image_and_mask(self):
<<<<<<< HEAD
        """Parameters describing an image with mask"""
        parameters = {
            "bands": 4,
            "bbox": (-5.4, 41.3, 9.8, 51.3),
            "dimensions": (1920, 1080),
            "format": ColorFormat.UINT8,
            "mask": "file:///path/to/image.msk",
            "path": "file:///path/to/image.tif"
        }

        raster = Raster.from_parameters(**parameters)

        assert raster.path == parameters["path"]
        assert (isinstance(raster.bbox, tuple) and len(raster.bbox) == 4
                and math.isclose(raster.bbox[0], parameters["bbox"][0], rel_tol=1e-5)
                and math.isclose(raster.bbox[1], parameters["bbox"][1], rel_tol=1e-5)
                and math.isclose(raster.bbox[2], parameters["bbox"][2], rel_tol=1e-5)
                and math.isclose(raster.bbox[3], parameters["bbox"][3], rel_tol=1e-5))
        assert raster.bands == parameters["bands"]
        assert raster.format == parameters["format"]
        assert raster.dimensions == parameters["dimensions"]
        assert raster.mask == parameters["mask"]


# rok4.Raster.RasterSet class tests


class TestRasterSetInit(TestCase):
    """rok4.Raster.RasterSet default constructor."""

    def test_default(self):
        """Default property values."""
        rasterset = RasterSet()

        assert (isinstance(rasterset.bbox, tuple) and len(rasterset.bbox) == 4
                and all(coordinate is None for coordinate in rasterset.bbox))
        assert (isinstance(rasterset.colors, list) and not rasterset.colors)
        assert (isinstance(rasterset.raster_list, list) and not rasterset.raster_list)
        assert rasterset.srs is None


class TestRasterSetFromList(TestCase):
    """rok4.Raster.RasterSet.from_list(path, srs) class constructor."""

    @mock.patch("rok4.Raster.get_osgeo_path")
    @mock.patch("rok4.Raster.Raster.from_file")
    def test_ok_at_least_3_files(self, m_from_file, m_get_osgeo_path):
        """List of 3 or more valid image files"""
        file_number = random.randint(3, 100)
        file_list = []
        for n in range(0, file_number, 1):
            file_list.append(f"s3://test_bucket/image_{n+1}.tif")
        file_list_string = "\n".join(file_list)
        m_open = mock_open(read_data = file_list_string)
        list_path = "s3://test_bucket/raster_set.list"
        list_local_path = "/tmp/raster_set.list"
        m_get_osgeo_path.return_value = list_local_path
        raster_list = []
        colors = []
        serial_in = {
            "raster_list": [],
            "colors": []
        }
        for n in range(0, file_number, 1):
            raster = MagicMock(Raster)
            raster.path = file_list[n]
            raster.bbox = (
                -0.75 + math.floor(n/3),
                -1.33 + n - 3 * math.floor(n/3),
                0.25 + math.floor(n/3),
                -0.33 +  n - 3 * math.floor(n/3)
            )
            raster.format = random.choice([ColorFormat.BIT, ColorFormat.UINT8,
                                          ColorFormat.FLOAT32])
            if raster.format == ColorFormat.BIT:
                raster.bands = 1
            else:
                raster.bands = random.randint(1, 4)
            if random.randint(0, 1) == 1:
                raster.mask = raster.path.replace(".tif", ".msk")
            else:
                raster.mask = None
            color_dict = {"bands": raster.bands, "format": raster.format}
            if color_dict not in colors:
                colors.append(color_dict)
                serial_in["colors"].append({"bands": raster.bands,
                                               "format": raster.format.name})
            raster.dimensions = (5000, 5000)
            raster_list.append(raster)
            raster_serial = {"path": raster.path, "bands": raster.bands,
                                   "format": raster.format.name, "bbox": list(raster.bbox),
                                   "dimensions": list(raster.dimensions)}
            if raster.mask:
                raster_serial["mask"] = raster.mask
            serial_in["raster_list"].append(raster_serial)
        m_from_file.side_effect = raster_list
        srs = "EPSG:4326"
        serial_in["srs"] = srs
        bbox = (
            -0.75,
            -1.33,
            0.25 + math.floor((file_number-1)/3),
            1.67
        )
        serial_in["bbox"] = list(bbox)

        with mock.patch("rok4.Raster.open", m_open):
            rasterset = RasterSet.from_list(list_path, srs)

        serial_out = rasterset.serializable
        assert rasterset.srs == srs
        m_get_osgeo_path.assert_called_once_with(list_path)
        m_open.assert_called_once_with(file=list_local_path, mode="r")
        assert rasterset.raster_list == raster_list
        assert isinstance(serial_out["bbox"], list)
        for i in range(0, 4, 1):
            assert math.isclose(rasterset.bbox[i], bbox[i], rel_tol=1e-5)
            assert math.isclose(serial_out["bbox"][i], serial_in["bbox"][i], rel_tol=1e-5)
        assert len(rasterset.colors) > 0
        assert rasterset.colors == colors
        for key in serial_in.keys():
            if key != "bbox":
                assert serial_out[key] == serial_in[key]
        assert isinstance(serial_out["bbox"], list)


class TestRasterSetFromDescriptor(TestCase):
    """rok4.Raster.RasterSet.from_descriptor(path) class constructor."""

    @mock.patch("rok4.Raster.get_osgeo_path")
    @mock.patch("rok4.Raster.Raster.from_parameters")
    def test_simple_ok(self, m_from_parameters, m_get_osgeo_path):
        serial_in = {
            "bbox": [550000.000, 6210000.000, 570000.000, 6230000.000],
            "colors": [{"bands": 3, "format": "UINT8"}],
            "raster_list": [
                {
                    "bands": 3,
                    "bbox": [550000.000, 6210000.000, 560000.000, 6220000.000],
                    "dimensions": [5000, 5000],
                    "format": "UINT8",
                    "mask": "file:///path/to/images/550000_6220000.msk",
                    "path": "file:///path/to/images/550000_6220000.tif"
                },
                {
                    "bands": 3,
                    "bbox": [560000.000, 6210000.000, 570000.000, 6220000.000],
                    "dimensions": [5000, 5000],
                    "format": "UINT8",
                    "mask": "file:///path/to/images/560000_6220000.msk",
                    "path": "file:///path/to/images/560000_6220000.tif"
                },
                {
                    "bands": 3,
                    "bbox": [550000.000, 6220000.000, 560000.000, 6230000.000],
                    "dimensions": [5000, 5000],
                    "format": "UINT8",
                    "mask": "file:///path/to/images/550000_6230000.msk",
                    "path": "file:///path/to/images/550000_6230000.tif"
                }
            ],
            "srs": "IGNF:LAMB93"
        }
        desc_path = "file:///path/to/descriptor.json"
        local_path = "/path/to/descriptor.json"
        desc_content = json.dumps(serial_in)
        raster_list = []
        raster_args_list = []
        for raster_dict in serial_in["raster_list"]:
            raster_properties = copy.deepcopy(raster_dict)
            raster_properties["format"] = ColorFormat[raster_dict["format"]]
            raster_properties["bbox"] = tuple(raster_dict["bbox"])
            raster_properties["dimensions"] = tuple(raster_dict["dimensions"])

            raster = MagicMock(Raster, **raster_properties)
            raster_list.append(raster)
            raster_args_list.append(raster_properties)
        m_from_parameters.side_effect = raster_list
        m_get_osgeo_path.return_value = local_path
        m_open = mock_open(read_data = desc_content)

        with mock.patch("rok4.Raster.open", m_open):
            rasterset = RasterSet.from_descriptor(desc_path)

        m_get_osgeo_path.assert_called_once_with(desc_path)
        m_open.assert_called_once_with(file=local_path, mode="r")
        assert rasterset.srs == serial_in["srs"]
        m_from_parameters.assert_called()
        assert m_from_parameters.call_count == 3
        for i in range(0, len(raster_args_list), 1):
            assert m_from_parameters.call_args_list[i] == call(**raster_args_list[i])
        assert rasterset.raster_list == raster_list
        assert (isinstance(rasterset.bbox, tuple) and len(rasterset.bbox) == 4)
        assert isinstance(rasterset.colors, list) and rasterset.colors
        for i in range(0, len(serial_in["colors"]), 1):
            expected_color = copy.deepcopy(serial_in["colors"][i])
            expected_color["format"] = ColorFormat[serial_in["colors"][i]["format"]]
            assert rasterset.colors[i] == expected_color
        serial_out = rasterset.serializable
        assert (isinstance(serial_out["bbox"], list)
                and len(serial_out["bbox"]) == 4)
        for i in range(0, 4, 1):
            assert math.isclose(rasterset.bbox[i], serial_in["bbox"][i], rel_tol=1e-5)
            assert math.isclose(serial_out["bbox"][i], serial_in["bbox"][i], rel_tol=1e-5)
        for key in serial_in.keys():
            if key != "bbox":
                assert serial_out[key] == serial_in[key]


class TestRasterSetWriteDescriptor(TestCase):
    """rok4.Raster.RasterSet.write_descriptor(path) class method."""

    @mock.patch("rok4.Raster.put_data_str")
    def test_ok_with_output_path(self, m_put_data_str):
        serial_in = {
            "bbox": [550000.000, 6210000.000, 570000.000, 6230000.000],
            "colors": [{"bands": 3, "format": "UINT8"}],
            "raster_list": [
                {
                    "bands": 3,
                    "bbox": [550000.000, 6210000.000, 560000.000, 6220000.000],
                    "dimensions": [5000, 5000],
                    "format": "UINT8",
                    "mask": "s3://rok4bucket/images/550000_6220000.msk",
                    "path": "s3://rok4bucket/images/550000_6220000.tif"
                },
                {
                    "bands": 3,
                    "bbox": [560000.000, 6210000.000, 570000.000, 6220000.000],
                    "dimensions": [5000, 5000],
                    "format": "UINT8",
                    "mask": "s3://rok4bucket/images/560000_6220000.msk",
                    "path": "s3://rok4bucket/images/560000_6220000.tif"
                },
                {
                    "bands": 3,
                    "bbox": [550000.000, 6220000.000, 560000.000, 6230000.000],
                    "dimensions": [5000, 5000],
                    "format": "UINT8",
                    "mask": "s3://rok4bucket/images/550000_6230000.msk",
                    "path": "s3://rok4bucket/images/550000_6230000.tif"
                }
            ],
            "srs": "IGNF:LAMB93"
        }
        content = json.dumps(serial_in, sort_keys=True)
        path = "s3://rok4bucket/dst_descriptor.json"
        rasterset = RasterSet()
        rasterset.bbox = tuple(serial_in["bbox"])
        rasterset.srs = serial_in["srs"]
        rasterset.colors = []
        for color_dict in serial_in["colors"]:
            rasterset.colors.append({"bands": color_dict["bands"],
                                     "format": ColorFormat[color_dict["format"]]})
        rasterset.raster_list = []
        for raster_dict in serial_in["raster_list"]:
            raster_args = copy.deepcopy(raster_dict)
            raster_args["format"] = ColorFormat[raster_dict["format"]]
            raster_args["bbox"] = tuple(raster_dict["bbox"])
            raster_args["dimensions"] = tuple(raster_dict["dimensions"])
            rasterset.raster_list.append(MagicMock(Raster, **raster_args))

        try:
            rasterset.write_descriptor(path)
        except Exception as exc:
            assert False, f"Writing RasterSet's descriptor raises an exception: {exc}"

        m_put_data_str.assert_called_once_with(content, path)


    @mock.patch("rok4.Raster.print")
    def test_ok_no_output_path(self, m_print):
        serial_in = {
            "bbox": [550000.000, 6210000.000, 570000.000, 6230000.000],
            "colors": [{"bands": 3, "format": "UINT8"}],
            "raster_list": [
                {
                    "bands": 3,
                    "bbox": [550000.000, 6210000.000, 560000.000, 6220000.000],
                    "dimensions": [5000, 5000],
                    "format": "UINT8",
                    "mask": "s3://rok4bucket/images/550000_6220000.msk",
                    "path": "s3://rok4bucket/images/550000_6220000.tif"
                },
                {
                    "bands": 3,
                    "bbox": [560000.000, 6210000.000, 570000.000, 6220000.000],
                    "dimensions": [5000, 5000],
                    "format": "UINT8",
                    "mask": "s3://rok4bucket/images/560000_6220000.msk",
                    "path": "s3://rok4bucket/images/560000_6220000.tif"
                },
                {
                    "bands": 3,
                    "bbox": [550000.000, 6220000.000, 560000.000, 6230000.000],
                    "dimensions": [5000, 5000],
                    "format": "UINT8",
                    "mask": "s3://rok4bucket/images/550000_6230000.msk",
                    "path": "s3://rok4bucket/images/550000_6230000.tif"
                }
            ],
            "srs": "IGNF:LAMB93"
        }
        content = json.dumps(serial_in, sort_keys=True)
        rasterset = RasterSet()
        rasterset.bbox = tuple(serial_in["bbox"])
        rasterset.srs = serial_in["srs"]
        rasterset.colors = []
        for color_dict in serial_in["colors"]:
            rasterset.colors.append({"bands": color_dict["bands"],
                                     "format": ColorFormat[color_dict["format"]]})
        rasterset.raster_list = []
        for raster_dict in serial_in["raster_list"]:
            raster_args = copy.deepcopy(raster_dict)
            raster_args["format"] = ColorFormat[raster_dict["format"]]
            raster_args["bbox"] = tuple(raster_dict["bbox"])
            raster_args["dimensions"] = tuple(raster_dict["dimensions"])
            rasterset.raster_list.append(MagicMock(Raster, **raster_args))

        try:
            rasterset.write_descriptor()
        except Exception as exc:
            assert False, f"Writing RasterSet's descriptor raises an exception: {exc}"

        m_print.assert_called_once_with(content)

=======
        i_path = "file:///path/to/image.tif"
        i_mask = "file:///path/to/image.msk"
        i_bbox = (-5.4, 41.3, 9.8, 51.3)
        i_bands = 4
        i_format = ColorFormat.UINT8
        i_dimensions = (1920, 1080)

        result = Raster.from_parameters(path=i_path, bbox=i_bbox, bands=i_bands, format=i_format, dimensions=i_dimensions, mask=i_mask)

        assert result.path == i_path
        assert math.isclose(result.bbox[0], i_bbox[0], rel_tol=1e-5)
        assert math.isclose(result.bbox[1], i_bbox[1], rel_tol=1e-5)
        assert math.isclose(result.bbox[2], i_bbox[2], rel_tol=1e-5)
        assert math.isclose(result.bbox[3], i_bbox[3], rel_tol=1e-5)
        assert result.bands == i_bands
        assert result.format == i_format
        assert result.dimensions == i_dimensions
        assert result.mask == i_mask
>>>>>>> c54617d0
<|MERGE_RESOLUTION|>--- conflicted
+++ resolved
@@ -190,7 +190,7 @@
         assert raster.mask is None
 
     def test_image_and_mask(self):
-<<<<<<< HEAD
+
         """Parameters describing an image with mask"""
         parameters = {
             "bands": 4,
@@ -516,24 +516,3 @@
             assert False, f"Writing RasterSet's descriptor raises an exception: {exc}"
 
         m_print.assert_called_once_with(content)
-
-=======
-        i_path = "file:///path/to/image.tif"
-        i_mask = "file:///path/to/image.msk"
-        i_bbox = (-5.4, 41.3, 9.8, 51.3)
-        i_bands = 4
-        i_format = ColorFormat.UINT8
-        i_dimensions = (1920, 1080)
-
-        result = Raster.from_parameters(path=i_path, bbox=i_bbox, bands=i_bands, format=i_format, dimensions=i_dimensions, mask=i_mask)
-
-        assert result.path == i_path
-        assert math.isclose(result.bbox[0], i_bbox[0], rel_tol=1e-5)
-        assert math.isclose(result.bbox[1], i_bbox[1], rel_tol=1e-5)
-        assert math.isclose(result.bbox[2], i_bbox[2], rel_tol=1e-5)
-        assert math.isclose(result.bbox[3], i_bbox[3], rel_tol=1e-5)
-        assert result.bands == i_bands
-        assert result.format == i_format
-        assert result.dimensions == i_dimensions
-        assert result.mask == i_mask
->>>>>>> c54617d0
