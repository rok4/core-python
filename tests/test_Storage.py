--- conflicted
+++ resolved
@@ -21,10 +21,6 @@
     except Exception as exc:
         assert False, f"FILE md5 sum raises an exception: {exc}"
 
-<<<<<<< HEAD
-=======
-
->>>>>>> 576cb520
 @mock.patch.dict(os.environ, {}, clear=True)
 def test_get_infos_from_path():
     assert (StorageType.S3, "toto/titi", "toto", "titi") == get_infos_from_path("s3://toto/titi")
@@ -107,18 +103,12 @@
     except Exception as exc:
         assert False, f"FILE read raises an exception: {exc}"
 
-<<<<<<< HEAD
-@mock.patch.dict(os.environ, {"ROK4_S3_URL": "https://a,https://b", "ROK4_S3_SECRETKEY": "a,b", "ROK4_S3_KEY": "a,b"}, clear=True)
-@mock.patch('rok4.Storage.boto3.client')
-=======
-
-@mock.patch.dict(
-    os.environ,
-    {"ROK4_S3_URL": "https://a,https://b", "ROK4_S3_SECRETKEY": "a,b", "ROK4_S3_KEY": "a,b"},
-    clear=True,
-)
-@mock.patch("rok4.Storage.boto3.client")
->>>>>>> 576cb520
+@mock.patch.dict(
+    os.environ,
+    {"ROK4_S3_URL": "https://a,https://b", "ROK4_S3_SECRETKEY": "a,b", "ROK4_S3_KEY": "a,b"},
+    clear=True,
+)
+@mock.patch("rok4.Storage.boto3.client")
 def test_s3_read_nok(mocked_s3_client):
     disconnect_s3_clients()
     s3_instance = MagicMock()
@@ -126,13 +116,6 @@
     mocked_s3_client.return_value = s3_instance
     with pytest.raises(StorageError):
         data = get_data_str("s3://bucket/path/to/object")
-
-<<<<<<< HEAD
-@mock.patch.dict(os.environ, {"ROK4_S3_URL": "https://a,https://b", "ROK4_S3_SECRETKEY": "a,b", "ROK4_S3_KEY": "a,b"}, clear=True)
-@mock.patch('rok4.Storage.boto3.client')
-def test_s3_read_ok(mocked_s3_client):
-=======
->>>>>>> 576cb520
 
 @mock.patch.dict(
     os.environ,
@@ -155,17 +138,12 @@
         assert False, f"S3 read raises an exception: {exc}"
 
 
-<<<<<<< HEAD
-@mock.patch.dict(os.environ, {"ROK4_CEPH_CONFFILE": "a", "ROK4_CEPH_CLUSTERNAME": "b", "ROK4_CEPH_USERNAME": "c"}, clear=True)
-@mock.patch('rok4.Storage.rados.Rados')
-=======
 @mock.patch.dict(
     os.environ,
     {"ROK4_CEPH_CONFFILE": "a", "ROK4_CEPH_CLUSTERNAME": "b", "ROK4_CEPH_USERNAME": "c"},
     clear=True,
 )
 @mock.patch("rok4.Storage.rados.Rados")
->>>>>>> 576cb520
 def test_ceph_read_ok(mocked_rados_client):
     disconnect_ceph_clients()
     ioctx_instance = MagicMock()
@@ -184,13 +162,6 @@
 
 ############ put_data_str
 
-<<<<<<< HEAD
-@mock.patch.dict(os.environ, {"ROK4_S3_URL": "https://a,https://b", "ROK4_S3_SECRETKEY": "a,b", "ROK4_S3_KEY": "a,b"}, clear=True)
-@mock.patch('rok4.Storage.boto3.client')
-def test_s3_write_nok(mocked_s3_client):
-=======
->>>>>>> 576cb520
-
 @mock.patch.dict(
     os.environ,
     {"ROK4_S3_URL": "https://a,https://b", "ROK4_S3_SECRETKEY": "a,b", "ROK4_S3_KEY": "a,b"},
@@ -207,17 +178,12 @@
         put_data_str("data", "s3://bucket/path/to/object")
 
 
-<<<<<<< HEAD
-@mock.patch.dict(os.environ, {"ROK4_S3_URL": "https://a,https://b", "ROK4_S3_SECRETKEY": "a,b", "ROK4_S3_KEY": "a,b"}, clear=True)
-@mock.patch('rok4.Storage.boto3.client')
-=======
-@mock.patch.dict(
-    os.environ,
-    {"ROK4_S3_URL": "https://a,https://b", "ROK4_S3_SECRETKEY": "a,b", "ROK4_S3_KEY": "a,b"},
-    clear=True,
-)
-@mock.patch("rok4.Storage.boto3.client")
->>>>>>> 576cb520
+@mock.patch.dict(
+    os.environ,
+    {"ROK4_S3_URL": "https://a,https://b", "ROK4_S3_SECRETKEY": "a,b", "ROK4_S3_KEY": "a,b"},
+    clear=True,
+)
+@mock.patch("rok4.Storage.boto3.client")
 def test_s3_write_ok(mocked_s3_client):
     disconnect_s3_clients()
     s3_instance = MagicMock()
@@ -229,17 +195,12 @@
         assert False, f"S3 write raises an exception: {exc}"
 
 
-<<<<<<< HEAD
-@mock.patch.dict(os.environ, {"ROK4_CEPH_CONFFILE": "a", "ROK4_CEPH_CLUSTERNAME": "b", "ROK4_CEPH_USERNAME": "c"}, clear=True)
-@mock.patch('rok4.Storage.rados.Rados')
-=======
 @mock.patch.dict(
     os.environ,
     {"ROK4_CEPH_CONFFILE": "a", "ROK4_CEPH_CLUSTERNAME": "b", "ROK4_CEPH_USERNAME": "c"},
     clear=True,
 )
 @mock.patch("rok4.Storage.rados.Rados")
->>>>>>> 576cb520
 def test_ceph_write_ok(mocked_rados_client):
     disconnect_ceph_clients()
     ioctx_instance = MagicMock()
@@ -271,12 +232,6 @@
         assert False, f"FILE -> FILE copy raises an exception: {exc}"
 
 
-<<<<<<< HEAD
-@mock.patch.dict(os.environ, {"ROK4_S3_URL": "https://a,https://b", "ROK4_S3_SECRETKEY": "a,b", "ROK4_S3_KEY": "a,b"}, clear=True)
-@mock.patch('rok4.Storage.boto3.client')
-@mock.patch('os.makedirs', return_value=None)
-@mock.patch('rok4.Storage.hash_file', return_value="toto")
-=======
 @mock.patch.dict(
     os.environ,
     {"ROK4_S3_URL": "https://a,https://b", "ROK4_S3_SECRETKEY": "a,b", "ROK4_S3_KEY": "a,b"},
@@ -285,7 +240,6 @@
 @mock.patch("rok4.Storage.boto3.client")
 @mock.patch("os.makedirs", return_value=None)
 @mock.patch("rok4.Storage.hash_file", return_value="toto")
->>>>>>> 576cb520
 def test_copy_s3_file_ok(mock_hash_file, mock_makedirs, mocked_s3_client):
     disconnect_s3_clients()
     s3_instance = MagicMock()
@@ -300,12 +254,6 @@
         assert False, f"S3 -> FILE copy raises an exception: {exc}"
 
 
-<<<<<<< HEAD
-@mock.patch.dict(os.environ, {"ROK4_S3_URL": "https://a,https://b", "ROK4_S3_SECRETKEY": "a,b", "ROK4_S3_KEY": "a,b"}, clear=True)
-@mock.patch('rok4.Storage.boto3.client')
-@mock.patch('os.makedirs', return_value=None)
-@mock.patch('rok4.Storage.hash_file', return_value="toto")
-=======
 @mock.patch.dict(
     os.environ,
     {"ROK4_S3_URL": "https://a,https://b", "ROK4_S3_SECRETKEY": "a,b", "ROK4_S3_KEY": "a,b"},
@@ -314,7 +262,6 @@
 @mock.patch("rok4.Storage.boto3.client")
 @mock.patch("os.makedirs", return_value=None)
 @mock.patch("rok4.Storage.hash_file", return_value="toto")
->>>>>>> 576cb520
 def test_copy_s3_file_nok(mock_hash_file, mock_makedirs, mocked_s3_client):
     disconnect_s3_clients()
     s3_instance = MagicMock()
@@ -326,17 +273,12 @@
         mock_makedirs.assert_called_once_with("/path/to", exist_ok=True)
 
 
-<<<<<<< HEAD
-@mock.patch.dict(os.environ, {"ROK4_S3_URL": "https://a,https://b", "ROK4_S3_SECRETKEY": "a,b", "ROK4_S3_KEY": "a,b"}, clear=True)
-@mock.patch('rok4.Storage.boto3.client')
-=======
-@mock.patch.dict(
-    os.environ,
-    {"ROK4_S3_URL": "https://a,https://b", "ROK4_S3_SECRETKEY": "a,b", "ROK4_S3_KEY": "a,b"},
-    clear=True,
-)
-@mock.patch("rok4.Storage.boto3.client")
->>>>>>> 576cb520
+@mock.patch.dict(
+    os.environ,
+    {"ROK4_S3_URL": "https://a,https://b", "ROK4_S3_SECRETKEY": "a,b", "ROK4_S3_KEY": "a,b"},
+    clear=True,
+)
+@mock.patch("rok4.Storage.boto3.client")
 def test_copy_file_s3_ok(mocked_s3_client):
     disconnect_s3_clients()
     s3_instance = MagicMock()
@@ -350,17 +292,12 @@
         assert False, f"FILE -> S3 copy raises an exception: {exc}"
 
 
-<<<<<<< HEAD
-@mock.patch.dict(os.environ, {"ROK4_S3_URL": "https://a,https://b", "ROK4_S3_SECRETKEY": "a,b", "ROK4_S3_KEY": "a,b"}, clear=True)
-@mock.patch('rok4.Storage.boto3.client')
-=======
-@mock.patch.dict(
-    os.environ,
-    {"ROK4_S3_URL": "https://a,https://b", "ROK4_S3_SECRETKEY": "a,b", "ROK4_S3_KEY": "a,b"},
-    clear=True,
-)
-@mock.patch("rok4.Storage.boto3.client")
->>>>>>> 576cb520
+@mock.patch.dict(
+    os.environ,
+    {"ROK4_S3_URL": "https://a,https://b", "ROK4_S3_SECRETKEY": "a,b", "ROK4_S3_KEY": "a,b"},
+    clear=True,
+)
+@mock.patch("rok4.Storage.boto3.client")
 def test_copy_s3_s3_ok(mocked_s3_client):
     disconnect_s3_clients()
     s3_instance = MagicMock()
@@ -374,17 +311,12 @@
         assert False, f"S3 -> S3 copy raises an exception: {exc}"
 
 
-<<<<<<< HEAD
-@mock.patch.dict(os.environ, {"ROK4_S3_URL": "https://a,https://b", "ROK4_S3_SECRETKEY": "a,b", "ROK4_S3_KEY": "a,b"}, clear=True)
-@mock.patch('rok4.Storage.boto3.client')
-=======
-@mock.patch.dict(
-    os.environ,
-    {"ROK4_S3_URL": "https://a,https://b", "ROK4_S3_SECRETKEY": "a,b", "ROK4_S3_KEY": "a,b"},
-    clear=True,
-)
-@mock.patch("rok4.Storage.boto3.client")
->>>>>>> 576cb520
+@mock.patch.dict(
+    os.environ,
+    {"ROK4_S3_URL": "https://a,https://b", "ROK4_S3_SECRETKEY": "a,b", "ROK4_S3_KEY": "a,b"},
+    clear=True,
+)
+@mock.patch("rok4.Storage.boto3.client")
 def test_copy_s3_s3_intercluster_ok(mocked_s3_client):
     disconnect_s3_clients()
     s3_instance = MagicMock()
@@ -398,17 +330,12 @@
         assert False, f"S3 -> S3 inter cluster copy raises an exception: {exc}"
 
 
-<<<<<<< HEAD
-@mock.patch.dict(os.environ, {"ROK4_S3_URL": "https://a,https://b", "ROK4_S3_SECRETKEY": "a,b", "ROK4_S3_KEY": "a,b"}, clear=True)
-@mock.patch('rok4.Storage.boto3.client')
-=======
-@mock.patch.dict(
-    os.environ,
-    {"ROK4_S3_URL": "https://a,https://b", "ROK4_S3_SECRETKEY": "a,b", "ROK4_S3_KEY": "a,b"},
-    clear=True,
-)
-@mock.patch("rok4.Storage.boto3.client")
->>>>>>> 576cb520
+@mock.patch.dict(
+    os.environ,
+    {"ROK4_S3_URL": "https://a,https://b", "ROK4_S3_SECRETKEY": "a,b", "ROK4_S3_KEY": "a,b"},
+    clear=True,
+)
+@mock.patch("rok4.Storage.boto3.client")
 def test_copy_s3_s3_intercluster_nok(mocked_s3_client):
     disconnect_s3_clients()
     s3_instance = MagicMock()
@@ -419,11 +346,6 @@
     with pytest.raises(StorageError):
         copy("s3://bucket@a/source.ext", "s3://bucket@c/destination.ext", "toto")
 
-<<<<<<< HEAD
-@mock.patch.dict(os.environ, {"ROK4_CEPH_CONFFILE": "a", "ROK4_CEPH_CLUSTERNAME": "b", "ROK4_CEPH_USERNAME": "c"}, clear=True)
-@mock.patch('rok4.Storage.rados.Rados')
-@mock.patch('os.makedirs', return_value=None)
-=======
 
 @mock.patch.dict(
     os.environ,
@@ -432,7 +354,6 @@
 )
 @mock.patch("rok4.Storage.rados.Rados")
 @mock.patch("os.makedirs", return_value=None)
->>>>>>> 576cb520
 @patch("builtins.open", new_callable=mock_open)
 def test_copy_ceph_file_ok(mock_file, mock_makedirs, mocked_rados_client):
     disconnect_ceph_clients()
@@ -452,18 +373,12 @@
     except Exception as exc:
         assert False, f"CEPH -> FILE copy raises an exception: {exc}"
 
-<<<<<<< HEAD
-@mock.patch.dict(os.environ, {"ROK4_CEPH_CONFFILE": "a", "ROK4_CEPH_CLUSTERNAME": "b", "ROK4_CEPH_USERNAME": "c"}, clear=True)
-@mock.patch('rok4.Storage.rados.Rados')
-=======
-
 @mock.patch.dict(
     os.environ,
     {"ROK4_CEPH_CONFFILE": "a", "ROK4_CEPH_CLUSTERNAME": "b", "ROK4_CEPH_USERNAME": "c"},
     clear=True,
 )
 @mock.patch("rok4.Storage.rados.Rados")
->>>>>>> 576cb520
 @patch("builtins.open", new_callable=mock_open, read_data=b"data")
 def test_copy_file_ceph_ok(mock_file, mocked_rados_client):
     disconnect_ceph_clients()
@@ -482,18 +397,12 @@
     except Exception as exc:
         assert False, f"FILE -> CEPH copy raises an exception: {exc}"
 
-<<<<<<< HEAD
-@mock.patch.dict(os.environ, {"ROK4_CEPH_CONFFILE": "a", "ROK4_CEPH_CLUSTERNAME": "b", "ROK4_CEPH_USERNAME": "c"}, clear=True)
-@mock.patch('rok4.Storage.rados.Rados')
-=======
-
 @mock.patch.dict(
     os.environ,
     {"ROK4_CEPH_CONFFILE": "a", "ROK4_CEPH_CLUSTERNAME": "b", "ROK4_CEPH_USERNAME": "c"},
     clear=True,
 )
 @mock.patch("rok4.Storage.rados.Rados")
->>>>>>> 576cb520
 @patch("builtins.open", new_callable=mock_open, read_data=b"data")
 def test_copy_ceph_ceph_ok(mock_file, mocked_rados_client):
     disconnect_ceph_clients()
@@ -514,11 +423,6 @@
         assert False, f"CEPH -> CEPH copy raises an exception: {exc}"
 
 
-<<<<<<< HEAD
-@mock.patch.dict(os.environ, {"ROK4_CEPH_CONFFILE": "a", "ROK4_CEPH_CLUSTERNAME": "b", "ROK4_CEPH_USERNAME": "c", "ROK4_S3_URL": "https://a,https://b", "ROK4_S3_SECRETKEY": "a,b", "ROK4_S3_KEY": "a,b"}, clear=True)
-@mock.patch('rok4.Storage.rados.Rados')
-@mock.patch('rok4.Storage.boto3.client')
-=======
 @mock.patch.dict(
     os.environ,
     {
@@ -533,7 +437,6 @@
 )
 @mock.patch("rok4.Storage.rados.Rados")
 @mock.patch("rok4.Storage.boto3.client")
->>>>>>> 576cb520
 @patch("builtins.open", new_callable=mock_open, read_data=b"data")
 def test_copy_ceph_s3_ok(mock_file, mocked_s3_client, mocked_rados_client):
     disconnect_ceph_clients()
@@ -571,14 +474,8 @@
     with pytest.raises(StorageError):
         link("ceph://pool1/source.ext", "ceph://pool2/destination.ext", True)
 
-<<<<<<< HEAD
-@mock.patch.dict(os.environ, {}, clear=True)
-@mock.patch('os.symlink', return_value=None)
-=======
-
 @mock.patch.dict(os.environ, {}, clear=True)
 @mock.patch("os.symlink", return_value=None)
->>>>>>> 576cb520
 def test_link_file_ok(mock_link):
     try:
         link("file:///path/to/target.ext", "file:///path/to/link.ext")
@@ -588,11 +485,7 @@
 
 
 @mock.patch.dict(os.environ, {}, clear=True)
-<<<<<<< HEAD
-@mock.patch('os.link', return_value=None)
-=======
 @mock.patch("os.link", return_value=None)
->>>>>>> 576cb520
 def test_hlink_file_ok(mock_link):
     try:
         link("file:///path/to/target.ext", "file:///path/to/link.ext", True)
@@ -600,20 +493,13 @@
     except Exception as exc:
         assert False, f"FILE hard link raises an exception: {exc}"
 
-<<<<<<< HEAD
-@mock.patch.dict(os.environ, {"ROK4_CEPH_CONFFILE": "a", "ROK4_CEPH_CLUSTERNAME": "b", "ROK4_CEPH_USERNAME": "c"}, clear=True)
-@mock.patch('rok4.Storage.rados.Rados')
+@mock.patch.dict(
+    os.environ,
+    {"ROK4_CEPH_CONFFILE": "a", "ROK4_CEPH_CLUSTERNAME": "b", "ROK4_CEPH_USERNAME": "c"},
+    clear=True,
+)
+@mock.patch("rok4.Storage.rados.Rados")
 def test_link_ceph_ok(mocked_rados_client):
-=======
->>>>>>> 576cb520
-
-@mock.patch.dict(
-    os.environ,
-    {"ROK4_CEPH_CONFFILE": "a", "ROK4_CEPH_CLUSTERNAME": "b", "ROK4_CEPH_USERNAME": "c"},
-    clear=True,
-)
-@mock.patch("rok4.Storage.rados.Rados")
-def test_link_ceph_ok(mocked_rados_client):
     disconnect_ceph_clients()
     ioctx_instance = MagicMock()
     ioctx_instance.write.return_value = None
@@ -627,17 +513,12 @@
         assert False, f"CEPH link raises an exception: {exc}"
 
 
-<<<<<<< HEAD
-@mock.patch.dict(os.environ, {"ROK4_S3_URL": "https://a,https://b", "ROK4_S3_SECRETKEY": "a,b", "ROK4_S3_KEY": "a,b"}, clear=True)
-@mock.patch('rok4.Storage.boto3.client')
-=======
-@mock.patch.dict(
-    os.environ,
-    {"ROK4_S3_URL": "https://a,https://b", "ROK4_S3_SECRETKEY": "a,b", "ROK4_S3_KEY": "a,b"},
-    clear=True,
-)
-@mock.patch("rok4.Storage.boto3.client")
->>>>>>> 576cb520
+@mock.patch.dict(
+    os.environ,
+    {"ROK4_S3_URL": "https://a,https://b", "ROK4_S3_SECRETKEY": "a,b", "ROK4_S3_KEY": "a,b"},
+    clear=True,
+)
+@mock.patch("rok4.Storage.boto3.client")
 def test_link_s3_ok(mocked_s3_client):
     disconnect_s3_clients()
     s3_instance = MagicMock()
@@ -650,17 +531,12 @@
         assert False, f"S3 link raises an exception: {exc}"
 
 
-<<<<<<< HEAD
-@mock.patch.dict(os.environ, {"ROK4_S3_URL": "https://a,https://b", "ROK4_S3_SECRETKEY": "a,b", "ROK4_S3_KEY": "a,b"}, clear=True)
-@mock.patch('rok4.Storage.boto3.client')
-=======
-@mock.patch.dict(
-    os.environ,
-    {"ROK4_S3_URL": "https://a,https://b", "ROK4_S3_SECRETKEY": "a,b", "ROK4_S3_KEY": "a,b"},
-    clear=True,
-)
-@mock.patch("rok4.Storage.boto3.client")
->>>>>>> 576cb520
+@mock.patch.dict(
+    os.environ,
+    {"ROK4_S3_URL": "https://a,https://b", "ROK4_S3_SECRETKEY": "a,b", "ROK4_S3_KEY": "a,b"},
+    clear=True,
+)
+@mock.patch("rok4.Storage.boto3.client")
 def test_link_s3_nok(mocked_s3_client):
     disconnect_s3_clients()
     s3_instance = MagicMock()
@@ -673,14 +549,8 @@
 
 ############ get_size
 
-<<<<<<< HEAD
-@mock.patch.dict(os.environ, {}, clear=True)
-@mock.patch('os.stat')
-=======
-
 @mock.patch.dict(os.environ, {}, clear=True)
 @mock.patch("os.stat")
->>>>>>> 576cb520
 def test_size_file_ok(mock_stat):
     mock_stat.return_value.st_size = 12
     try:
@@ -689,12 +559,6 @@
     except Exception as exc:
         assert False, f"FILE size raises an exception: {exc}"
 
-<<<<<<< HEAD
-@mock.patch.dict(os.environ, {"ROK4_CEPH_CONFFILE": "a", "ROK4_CEPH_CLUSTERNAME": "b", "ROK4_CEPH_USERNAME": "c"}, clear=True)
-@mock.patch('rok4.Storage.rados.Rados')
-def test_size_ceph_ok(mocked_rados_client):
-=======
->>>>>>> 576cb520
 
 @mock.patch.dict(
     os.environ,
@@ -717,17 +581,12 @@
         assert False, f"CEPH size raises an exception: {exc}"
 
 
-<<<<<<< HEAD
-@mock.patch.dict(os.environ, {"ROK4_S3_URL": "https://a,https://b", "ROK4_S3_SECRETKEY": "a,b", "ROK4_S3_KEY": "a,b"}, clear=True)
-@mock.patch('rok4.Storage.boto3.client')
-=======
-@mock.patch.dict(
-    os.environ,
-    {"ROK4_S3_URL": "https://a,https://b", "ROK4_S3_SECRETKEY": "a,b", "ROK4_S3_KEY": "a,b"},
-    clear=True,
-)
-@mock.patch("rok4.Storage.boto3.client")
->>>>>>> 576cb520
+@mock.patch.dict(
+    os.environ,
+    {"ROK4_S3_URL": "https://a,https://b", "ROK4_S3_SECRETKEY": "a,b", "ROK4_S3_KEY": "a,b"},
+    clear=True,
+)
+@mock.patch("rok4.Storage.boto3.client")
 def test_size_s3_ok(mocked_s3_client):
     disconnect_s3_clients()
     s3_instance = MagicMock()
@@ -743,14 +602,9 @@
 
 ############ exists
 
-<<<<<<< HEAD
-@mock.patch.dict(os.environ, {}, clear=True)
-@mock.patch('os.path.exists', return_value=True)
-=======
 
 @mock.patch.dict(os.environ, {}, clear=True)
 @mock.patch("os.path.exists", return_value=True)
->>>>>>> 576cb520
 def test_exists_file_ok(mock_exists):
     try:
         assert exists("file:///path/to/file.ext")
@@ -763,20 +617,14 @@
     except Exception as exc:
         assert False, f"FILE not exists raises an exception: {exc}"
 
-<<<<<<< HEAD
-@mock.patch.dict(os.environ, {"ROK4_CEPH_CONFFILE": "a", "ROK4_CEPH_CLUSTERNAME": "b", "ROK4_CEPH_USERNAME": "c"}, clear=True)
-@mock.patch('rok4.Storage.rados.Rados')
+
+@mock.patch.dict(
+    os.environ,
+    {"ROK4_CEPH_CONFFILE": "a", "ROK4_CEPH_CLUSTERNAME": "b", "ROK4_CEPH_USERNAME": "c"},
+    clear=True,
+)
+@mock.patch("rok4.Storage.rados.Rados")
 def test_exists_ceph_ok(mocked_rados_client):
-=======
->>>>>>> 576cb520
-
-@mock.patch.dict(
-    os.environ,
-    {"ROK4_CEPH_CONFFILE": "a", "ROK4_CEPH_CLUSTERNAME": "b", "ROK4_CEPH_USERNAME": "c"},
-    clear=True,
-)
-@mock.patch("rok4.Storage.rados.Rados")
-def test_exists_ceph_ok(mocked_rados_client):
     disconnect_ceph_clients()
     ioctx_instance = MagicMock()
     ioctx_instance.stat.return_value = None
@@ -796,17 +644,12 @@
         assert False, f"CEPH not exists raises an exception: {exc}"
 
 
-<<<<<<< HEAD
-@mock.patch.dict(os.environ, {"ROK4_S3_URL": "https://a,https://b", "ROK4_S3_SECRETKEY": "a,b", "ROK4_S3_KEY": "a,b"}, clear=True)
-@mock.patch('rok4.Storage.boto3.client')
-=======
-@mock.patch.dict(
-    os.environ,
-    {"ROK4_S3_URL": "https://a,https://b", "ROK4_S3_SECRETKEY": "a,b", "ROK4_S3_KEY": "a,b"},
-    clear=True,
-)
-@mock.patch("rok4.Storage.boto3.client")
->>>>>>> 576cb520
+@mock.patch.dict(
+    os.environ,
+    {"ROK4_S3_URL": "https://a,https://b", "ROK4_S3_SECRETKEY": "a,b", "ROK4_S3_KEY": "a,b"},
+    clear=True,
+)
+@mock.patch("rok4.Storage.boto3.client")
 def test_exists_s3_ok(mocked_s3_client):
     disconnect_s3_clients()
     s3_instance = MagicMock()
@@ -829,14 +672,9 @@
 
 ############ remove
 
-<<<<<<< HEAD
-@mock.patch.dict(os.environ, {}, clear=True)
-@mock.patch('os.remove')
-=======
 
 @mock.patch.dict(os.environ, {}, clear=True)
 @mock.patch("os.remove")
->>>>>>> 576cb520
 def test_remove_file_ok(mock_remove):
     mock_remove.return_value = None
     try:
@@ -850,20 +688,13 @@
     except Exception as exc:
         assert False, f"FILE deletion (not found) raises an exception: {exc}"
 
-<<<<<<< HEAD
-@mock.patch.dict(os.environ, {"ROK4_CEPH_CONFFILE": "a", "ROK4_CEPH_CLUSTERNAME": "b", "ROK4_CEPH_USERNAME": "c"}, clear=True)
-@mock.patch('rok4.Storage.rados.Rados')
+@mock.patch.dict(
+    os.environ,
+    {"ROK4_CEPH_CONFFILE": "a", "ROK4_CEPH_CLUSTERNAME": "b", "ROK4_CEPH_USERNAME": "c"},
+    clear=True,
+)
+@mock.patch("rok4.Storage.rados.Rados")
 def test_remove_ceph_ok(mocked_rados_client):
-=======
->>>>>>> 576cb520
-
-@mock.patch.dict(
-    os.environ,
-    {"ROK4_CEPH_CONFFILE": "a", "ROK4_CEPH_CLUSTERNAME": "b", "ROK4_CEPH_USERNAME": "c"},
-    clear=True,
-)
-@mock.patch("rok4.Storage.rados.Rados")
-def test_remove_ceph_ok(mocked_rados_client):
     disconnect_ceph_clients()
     ioctx_instance = MagicMock()
     ioctx_instance.remove_object.return_value = None
@@ -883,17 +714,12 @@
         assert False, f"CEPH deletion (not found) raises an exception: {exc}"
 
 
-<<<<<<< HEAD
-@mock.patch.dict(os.environ, {"ROK4_S3_URL": "https://a,https://b", "ROK4_S3_SECRETKEY": "a,b", "ROK4_S3_KEY": "a,b"}, clear=True)
-@mock.patch('rok4.Storage.boto3.client')
-=======
-@mock.patch.dict(
-    os.environ,
-    {"ROK4_S3_URL": "https://a,https://b", "ROK4_S3_SECRETKEY": "a,b", "ROK4_S3_KEY": "a,b"},
-    clear=True,
-)
-@mock.patch("rok4.Storage.boto3.client")
->>>>>>> 576cb520
+@mock.patch.dict(
+    os.environ,
+    {"ROK4_S3_URL": "https://a,https://b", "ROK4_S3_SECRETKEY": "a,b", "ROK4_S3_KEY": "a,b"},
+    clear=True,
+)
+@mock.patch("rok4.Storage.boto3.client")
 def test_remove_s3_ok(mocked_s3_client):
     disconnect_s3_clients()
     s3_instance = MagicMock()
@@ -916,12 +742,6 @@
         assert path == "/path/to/file.ext"
     except Exception as exc:
         assert False, f"FILE osgeo path raises an exception: {exc}"
-
-<<<<<<< HEAD
-@mock.patch.dict(os.environ, {"ROK4_S3_URL": "https://a,https://b", "ROK4_S3_SECRETKEY": "a,b", "ROK4_S3_KEY": "a,b"}, clear=True)
-def test_get_osgeo_path_s3_ok():
-=======
->>>>>>> 576cb520
 
 @mock.patch.dict(
     os.environ,
@@ -942,6 +762,7 @@
 def test_get_osgeo_path_nok():
     with pytest.raises(NotImplementedError):
         get_osgeo_path("ceph://pool/data.ext")
+
 
 ############ size_path
 def test_size_path_file_ok():
@@ -977,4 +798,4 @@
         size = size_path("s3://bucket/path")
         assert size == 80
     except Exception as exc:
-        assert False, f"S3 size of the path raises an exception: {exc}"+        assert False, f"S3 size of the path raises an exception: {exc}"
