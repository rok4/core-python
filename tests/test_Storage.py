from rok4.Storage import *
from rok4.Exceptions import *

import pytest
import os

import botocore.exceptions
from rados import ObjectNotFound

from unittest import mock
from unittest.mock import *

@mock.patch.dict(os.environ, {}, clear=True)
@patch("builtins.open", new_callable=mock_open, read_data=b"data")
def test_hash_file_ok(mock_file):
    try:
        md5 = hash_file("/path/to/file.ext")
        mock_file.assert_called_with("/path/to/file.ext", 'rb')
        assert md5 == "8d777f385d3dfec8815d20f7496026dc"
    except Exception as exc:
        assert False, f"FILE md5 sum raises an exception: {exc}"

@mock.patch.dict(os.environ, {}, clear=True)
def test_get_infos_from_path():
    assert (StorageType.S3, "toto/titi", "toto", "titi") == get_infos_from_path("s3://toto/titi")
    assert (StorageType.FILE, "/toto/titi/tutu.json", "/toto/titi", "tutu.json") == get_infos_from_path("file:///toto/titi/tutu.json")
    assert (StorageType.CEPH, "toto/titi/tutu", "toto", "titi/tutu") == get_infos_from_path("ceph://toto/titi/tutu")
    assert (StorageType.FILE, "wrong://toto/titi", "wrong://toto", "titi") == get_infos_from_path("wrong://toto/titi")


@mock.patch.dict(os.environ, {}, clear=True)
def test_get_path_from_infos():
    assert get_path_from_infos(StorageType.S3, "toto", "toto/titi") == "s3://toto/toto/titi"
    assert get_path_from_infos(StorageType.FILE, "/toto/titi", "tutu.json") == "file:///toto/titi/tutu.json"
    assert get_path_from_infos(StorageType.CEPH, "toto", "titi/tutu") == "ceph://toto/titi/tutu"

############ get_data_str

@mock.patch.dict(os.environ, {}, clear=True)
def test_s3_missing_env():
    with pytest.raises(MissingEnvironmentError):
        data = get_data_str("s3://bucket/path/to/object")


@mock.patch.dict(os.environ, {}, clear=True)
def test_ceph_missing_env():
    with pytest.raises(MissingEnvironmentError):
        data = get_data_str("ceph://bucket/path/to/object")

@mock.patch.dict(os.environ, {"ROK4_S3_URL": "a,b", "ROK4_S3_SECRETKEY": "b,c", "ROK4_S3_KEY": "c,d,e"}, clear=True)
def test_s3_invalid_envs():
    with pytest.raises(StorageError):
        data = get_data_str("s3://bucket/path/to/object")

@mock.patch.dict(os.environ, {"ROK4_S3_URL": "a", "ROK4_S3_SECRETKEY": "b", "ROK4_S3_KEY": "c"}, clear=True)
@mock.patch('rok4.Storage.boto3.client')
def test_s3_invalid_endpoint(mocked_s3_client):
    s3_instance = MagicMock()
    mocked_s3_client.side_effect = Exception('Invalid URL')
    with pytest.raises(StorageError):
        data = get_data_str("s3://bucket/path/to/object")


@mock.patch.dict(os.environ, {}, clear=True)
@mock.patch("builtins.open", side_effect=FileNotFoundError("not_found"))
def test_file_read_error(mock_file):
    with pytest.raises(FileNotFoundError):
        data = get_data_str("file:///path/to/file.ext")

    mock_file.assert_called_with("/path/to/file.ext", "rb")


@mock.patch.dict(os.environ, {}, clear=True)
@patch("builtins.open", new_callable=mock_open, read_data=b"data")
def test_file_read_ok(mock_file):
    try:
        data = get_data_str("file:///path/to/file.ext")
        mock_file.assert_called_with("/path/to/file.ext", "rb")
        assert data == "data"
    except Exception as exc:
        assert False, f"FILE read raises an exception: {exc}"

@mock.patch.dict(os.environ, {"ROK4_S3_URL": "https://a,https://b", "ROK4_S3_SECRETKEY": "a,b", "ROK4_S3_KEY": "a,b"}, clear=True)
@mock.patch('rok4.Storage.boto3.client')
def test_s3_read_nok(mocked_s3_client):
    disconnect_s3_clients()
    s3_instance = MagicMock()
    s3_instance.get_object.side_effect = Exception('Bucket or object not found')
    mocked_s3_client.return_value = s3_instance
    with pytest.raises(StorageError):
        data = get_data_str("s3://bucket/path/to/object")

@mock.patch.dict(os.environ, {"ROK4_S3_URL": "https://a,https://b", "ROK4_S3_SECRETKEY": "a,b", "ROK4_S3_KEY": "a,b"}, clear=True)
@mock.patch('rok4.Storage.boto3.client')
def test_s3_read_ok(mocked_s3_client):

    disconnect_s3_clients()
    s3_instance = MagicMock()
    s3_body = MagicMock()
    s3_body.read.return_value = b"data"
    s3_instance.get_object.return_value = {
        "Body": s3_body
    }
    mocked_s3_client.return_value = s3_instance

    try:
        data = get_data_str("s3://bucket/path/to/object")
        assert data == "data"
    except Exception as exc:
        assert False, f"S3 read raises an exception: {exc}"


@mock.patch.dict(os.environ, {"ROK4_CEPH_CONFFILE": "a", "ROK4_CEPH_CLUSTERNAME": "b", "ROK4_CEPH_USERNAME": "c"}, clear=True)
@mock.patch('rok4.Storage.rados.Rados')
def test_ceph_read_ok(mocked_rados_client):

    disconnect_ceph_clients()
    ioctx_instance = MagicMock()
    ioctx_instance.stat.return_value = (4, "date")
    ioctx_instance.read.return_value = b"data"
    ceph_instance = MagicMock()
    ceph_instance.open_ioctx.return_value = ioctx_instance
    mocked_rados_client.return_value = ceph_instance

    try:
        data = get_data_str("ceph://pool/path/to/object")
        assert data == "data"
    except Exception as exc:
        assert False, f"CEPH read raises an exception: {exc}"

@mock.patch.dict(os.environ, {}, clear=True)
@mock.patch("requests.get", side_effect={"status_code":404})
def test_http_read_error(mock_http):
    with pytest.raises(StorageError):
        requests_instance = MagicMock()
        requests_instance.content = "NULL"
        requests_instance.status_code = 404
        mock_http.return_value = requests_instance
        data = get_data_str("http:///path/to/file.ext")

    mock_http.assert_called_with("http:///path/to/file.ext", stream=True)

@mock.patch.dict(os.environ, {}, clear=True)
@mock.patch("requests.get")
def test_http_read_ok(mock_http):
    try :
        requests_instance = MagicMock()
        requests_instance.content = b'data'
        mock_http.return_value = requests_instance

        data = get_data_str("http:///path/to/file.ext")
        mock_http.assert_called_with("http:///path/to/file.ext", stream=True)
        assert data == 'data'
    except Exception as exc:
        assert False, f"HTTP read raises an exception: {exc}"


############ put_data_str

@mock.patch.dict(os.environ, {"ROK4_S3_URL": "https://a,https://b", "ROK4_S3_SECRETKEY": "a,b", "ROK4_S3_KEY": "a,b"}, clear=True)
@mock.patch('rok4.Storage.boto3.client')
def test_s3_write_nok(mocked_s3_client):

    disconnect_s3_clients()
    s3_instance = MagicMock()
    s3_instance.put_object.side_effect = Exception('Cannot write S3 object')
    mocked_s3_client.return_value = s3_instance

    with pytest.raises(StorageError):
        put_data_str("data", "s3://bucket/path/to/object")


@mock.patch.dict(os.environ, {"ROK4_S3_URL": "https://a,https://b", "ROK4_S3_SECRETKEY": "a,b", "ROK4_S3_KEY": "a,b"}, clear=True)
@mock.patch('rok4.Storage.boto3.client')
def test_s3_write_ok(mocked_s3_client):

    disconnect_s3_clients()
    s3_instance = MagicMock()
    s3_instance.put_object.return_value = None
    mocked_s3_client.return_value = s3_instance
    try:
        put_data_str("data", "s3://bucket/path/to/object")
    except Exception as exc:
        assert False, f"S3 write raises an exception: {exc}"


@mock.patch.dict(os.environ, {"ROK4_CEPH_CONFFILE": "a", "ROK4_CEPH_CLUSTERNAME": "b", "ROK4_CEPH_USERNAME": "c"}, clear=True)
@mock.patch('rok4.Storage.rados.Rados')
def test_ceph_write_ok(mocked_rados_client):

    disconnect_ceph_clients()
    ioctx_instance = MagicMock()
    ioctx_instance.write_full.return_value = None
    ceph_instance = MagicMock()
    ceph_instance.open_ioctx.return_value = ioctx_instance
    mocked_rados_client.return_value = ceph_instance

    try:
        put_data_str("data", "ceph://pool/path/to/object")
    except Exception as exc:
        assert False, f"CEPH write raises an exception: {exc}"

############ copy

@mock.patch.dict(os.environ, {}, clear=True)
@mock.patch('os.makedirs', return_value=None)
@mock.patch('rok4.Storage.copyfile', return_value=None)
@mock.patch('rok4.Storage.hash_file', return_value="toto")
def test_copy_file_file_ok(mock_hash_file, mock_copyfile, mock_makedirs):
    try:
        copy("file:///path/to/source.ext", "file:///path/to/destination.ext", "toto")
        mock_copyfile.assert_called_once_with("/path/to/source.ext", "/path/to/destination.ext")
        mock_hash_file.assert_called_once_with("/path/to/destination.ext")
        mock_makedirs.assert_called_once_with("/path/to", exist_ok=True)
    except Exception as exc:
        assert False, f"FILE -> FILE copy raises an exception: {exc}"


@mock.patch.dict(os.environ, {"ROK4_S3_URL": "https://a,https://b", "ROK4_S3_SECRETKEY": "a,b", "ROK4_S3_KEY": "a,b"}, clear=True)
@mock.patch('rok4.Storage.boto3.client')
@mock.patch('os.makedirs', return_value=None)
@mock.patch('rok4.Storage.hash_file', return_value="toto")
def test_copy_s3_file_ok(mock_hash_file, mock_makedirs, mocked_s3_client):

    disconnect_s3_clients()
    s3_instance = MagicMock()
    s3_instance.download_file.return_value = None
    mocked_s3_client.return_value = s3_instance

    try:

        copy("s3://bucket/source.ext", "file:///path/to/destination.ext", "toto")
        mock_hash_file.assert_called_once_with("/path/to/destination.ext")
        mock_makedirs.assert_called_once_with("/path/to", exist_ok=True)
    except Exception as exc:
        assert False, f"S3 -> FILE copy raises an exception: {exc}"


@mock.patch.dict(os.environ, {"ROK4_S3_URL": "https://a,https://b", "ROK4_S3_SECRETKEY": "a,b", "ROK4_S3_KEY": "a,b"}, clear=True)
@mock.patch('rok4.Storage.boto3.client')
@mock.patch('os.makedirs', return_value=None)
@mock.patch('rok4.Storage.hash_file', return_value="toto")
def test_copy_s3_file_nok(mock_hash_file, mock_makedirs, mocked_s3_client):

    disconnect_s3_clients()
    s3_instance = MagicMock()
    s3_instance.download_file.side_effect = Exception('Cannot download S3 object')
    mocked_s3_client.return_value = s3_instance

    with pytest.raises(StorageError):
        copy("s3://bucket/source.ext", "file:///path/to/destination.ext", "toto")
        mock_makedirs.assert_called_once_with("/path/to", exist_ok=True)


@mock.patch.dict(os.environ, {"ROK4_S3_URL": "https://a,https://b", "ROK4_S3_SECRETKEY": "a,b", "ROK4_S3_KEY": "a,b"}, clear=True)
@mock.patch('rok4.Storage.boto3.client')
def test_copy_file_s3_ok(mocked_s3_client):

    disconnect_s3_clients()
    s3_instance = MagicMock()
    s3_instance.upload_file.return_value = None
    s3_instance.head_object.return_value = {"ETag": "toto"}
    mocked_s3_client.return_value = s3_instance

    try:
        copy("file:///path/to/source.ext", "s3://bucket/destination.ext", "toto")
    except Exception as exc:
        assert False, f"FILE -> S3 copy raises an exception: {exc}"


@mock.patch.dict(os.environ, {"ROK4_S3_URL": "https://a,https://b", "ROK4_S3_SECRETKEY": "a,b", "ROK4_S3_KEY": "a,b"}, clear=True)
@mock.patch('rok4.Storage.boto3.client')
def test_copy_s3_s3_ok(mocked_s3_client):

    disconnect_s3_clients()
    s3_instance = MagicMock()
    s3_instance.copy.return_value = None
    s3_instance.head_object.return_value = {"ETag": "toto"}
    mocked_s3_client.return_value = s3_instance

    try:
        copy("s3://bucket/source.ext", "s3://bucket/destination.ext", "toto")
    except Exception as exc:
        assert False, f"S3 -> S3 copy raises an exception: {exc}"


@mock.patch.dict(os.environ, {"ROK4_S3_URL": "https://a,https://b", "ROK4_S3_SECRETKEY": "a,b", "ROK4_S3_KEY": "a,b"}, clear=True)
@mock.patch('rok4.Storage.boto3.client')
def test_copy_s3_s3_intercluster_ok(mocked_s3_client):

    disconnect_s3_clients()
    s3_instance = MagicMock()
    s3_instance.copy.return_value = None
    s3_instance.head_object.return_value = {"ETag": "toto"}
    mocked_s3_client.return_value = s3_instance

    try:
        copy("s3://bucket@a/source.ext", "s3://bucket@b/destination.ext", "toto")
    except Exception as exc:
        assert False, f"S3 -> S3 inter cluster copy raises an exception: {exc}"


@mock.patch.dict(os.environ, {"ROK4_S3_URL": "https://a,https://b", "ROK4_S3_SECRETKEY": "a,b", "ROK4_S3_KEY": "a,b"}, clear=True)
@mock.patch('rok4.Storage.boto3.client')
def test_copy_s3_s3_intercluster_nok(mocked_s3_client):

    disconnect_s3_clients()
    s3_instance = MagicMock()
    s3_instance.copy.return_value = None
    s3_instance.head_object.return_value = {"ETag": "toto"}
    mocked_s3_client.return_value = s3_instance

    with pytest.raises(StorageError):
        copy("s3://bucket@a/source.ext", "s3://bucket@c/destination.ext", "toto")

@mock.patch.dict(os.environ, {"ROK4_CEPH_CONFFILE": "a", "ROK4_CEPH_CLUSTERNAME": "b", "ROK4_CEPH_USERNAME": "c"}, clear=True)
@mock.patch('rok4.Storage.rados.Rados')
@mock.patch('os.makedirs', return_value=None)
@patch("builtins.open", new_callable=mock_open)
def test_copy_ceph_file_ok(mock_file, mock_makedirs, mocked_rados_client):

    disconnect_ceph_clients()
    ioctx_instance = MagicMock()
    ioctx_instance.read.return_value = b"data"
    ceph_instance = MagicMock()
    ceph_instance.open_ioctx.return_value = ioctx_instance
    mocked_rados_client.return_value = ceph_instance

    try:
        copy("ceph://pool/source.ext", "file:///path/to/destination.ext", "8d777f385d3dfec8815d20f7496026dc")
        mock_makedirs.assert_called_once_with("/path/to", exist_ok=True)
    except Exception as exc:
        assert False, f"CEPH -> FILE copy raises an exception: {exc}"

@mock.patch.dict(os.environ, {"ROK4_CEPH_CONFFILE": "a", "ROK4_CEPH_CLUSTERNAME": "b", "ROK4_CEPH_USERNAME": "c"}, clear=True)
@mock.patch('rok4.Storage.rados.Rados')
@patch("builtins.open", new_callable=mock_open, read_data=b"data")
def test_copy_file_ceph_ok(mock_file, mocked_rados_client):

    disconnect_ceph_clients()
    ioctx_instance = MagicMock()
    ioctx_instance.write.return_value = None
    ceph_instance = MagicMock()
    ceph_instance.open_ioctx.return_value = ioctx_instance
    mocked_rados_client.return_value = ceph_instance

    try:
        copy("file:///path/to/source.ext", "ceph://pool/destination.ext", "8d777f385d3dfec8815d20f7496026dc")
    except Exception as exc:
        assert False, f"FILE -> CEPH copy raises an exception: {exc}"

@mock.patch.dict(os.environ, {"ROK4_CEPH_CONFFILE": "a", "ROK4_CEPH_CLUSTERNAME": "b", "ROK4_CEPH_USERNAME": "c"}, clear=True)
@mock.patch('rok4.Storage.rados.Rados')
@patch("builtins.open", new_callable=mock_open, read_data=b"data")
def test_copy_ceph_ceph_ok(mock_file, mocked_rados_client):

    disconnect_ceph_clients()
    ioctx_instance = MagicMock()
    ioctx_instance.read.return_value = b"data"
    ioctx_instance.write.return_value = None
    ceph_instance = MagicMock()
    ceph_instance.open_ioctx.return_value = ioctx_instance
    mocked_rados_client.return_value = ceph_instance

    try:
        copy("ceph://pool1/source.ext", "ceph://pool2/destination.ext", "8d777f385d3dfec8815d20f7496026dc")
    except Exception as exc:
        assert False, f"CEPH -> CEPH copy raises an exception: {exc}"


@mock.patch.dict(os.environ, {"ROK4_CEPH_CONFFILE": "a", "ROK4_CEPH_CLUSTERNAME": "b", "ROK4_CEPH_USERNAME": "c", "ROK4_S3_URL": "https://a,https://b", "ROK4_S3_SECRETKEY": "a,b", "ROK4_S3_KEY": "a,b"}, clear=True)
@mock.patch('rok4.Storage.rados.Rados')
@mock.patch('rok4.Storage.boto3.client')
@patch("builtins.open", new_callable=mock_open, read_data=b"data")
def test_copy_ceph_s3_ok(mock_file, mocked_s3_client, mocked_rados_client):

    disconnect_ceph_clients()
    ioctx_instance = MagicMock()
    ioctx_instance.read.return_value = b"data"
    ceph_instance = MagicMock()
    ceph_instance.open_ioctx.return_value = ioctx_instance
    mocked_rados_client.return_value = ceph_instance


    disconnect_s3_clients()
    s3_instance = MagicMock()
    s3_instance.upload_file.return_value = None
    s3_instance.head_object.return_value = {"ETag": "8d777f385d3dfec8815d20f7496026dc"}
    mocked_s3_client.return_value = s3_instance

    try:
        copy("ceph://pool1/source.ext", "s3://bucket/destination.ext", "8d777f385d3dfec8815d20f7496026dc")
    except Exception as exc:
        assert False, f"CEPH -> S3 copy raises an exception: {exc}"

@mock.patch.dict(os.environ, {}, clear=True)
@mock.patch('requests.get')
@patch('builtins.open', new_callable=mock_open)
def test_copy_http_file_ok(mock_open, mock_requests):
    try:

        http_instance = MagicMock()
        http_instance.iter_content.return_value = ["data","data2"]
        mock_requests.return_value = http_instance

        copy("http:///path/to/source.ext", "file:///path/to/destination.ext")
        mock_requests.assert_called_once_with("http:///path/to/source.ext", stream=True)
        mock_open.assert_called_once_with("/path/to/destination.ext", "wb")
    except Exception as exc:
        assert False, f"HTTP -> FILE copy raises an exception: {exc}"

@mock.patch.dict(os.environ, {"ROK4_CEPH_CONFFILE": "a", "ROK4_CEPH_CLUSTERNAME": "b", "ROK4_CEPH_USERNAME": "c"}, clear=True)
@mock.patch('rok4.Storage.rados.Rados')
@mock.patch('requests.get')
def test_copy_http_ceph_ok(mock_requests, mocked_rados_client):
    try:

        http_instance = MagicMock()
        http_instance.iter_content.return_value = ["data","data2"]
        mock_requests.return_value = http_instance


        disconnect_ceph_clients()
        ioctx_instance = MagicMock()
        ioctx_instance.write.return_value = None
        ceph_instance = MagicMock()
        ceph_instance.open_ioctx.return_value = ioctx_instance
        mocked_rados_client.return_value = ceph_instance

        copy("http:///path/to/source.ext", "ceph://pool1/source.ext")
        mock_requests.assert_called_once_with("http:///path/to/source.ext", stream=True)
    except Exception as exc:
        assert False, f"HTTP -> CEPH copy raises an exception: {exc}"

@mock.patch.dict(os.environ, {"ROK4_S3_URL": "https://a,https://b", "ROK4_S3_SECRETKEY": "a,b", "ROK4_S3_KEY": "a,b"}, clear=True)
@mock.patch('rok4.Storage.boto3.client')
@mock.patch('requests.get')
@patch('tempfile.NamedTemporaryFile', new_callable=mock_open)
@mock.patch('os.remove')
def test_copy_http_s3_ok(mock_remove, mock_tempfile, mock_requests, mocked_s3_client):
    try:

        http_instance = MagicMock()
        http_instance.iter_content.return_value = ["data","data2"]
        mock_requests.return_value = http_instance

        disconnect_s3_clients()
        s3_instance = MagicMock()
        s3_instance.upload_file.return_value = None
        s3_instance.head_object.return_value = {"ETag": "8d777f385d3dfec8815d20f7496026dc"}
        mocked_s3_client.return_value = s3_instance

        copy("http:///path/to/source.ext", "s3://bucket/destination.ext")
        mock_requests.assert_called_once_with("http:///path/to/source.ext", stream=True)
        mock_tempfile.assert_called_once_with("w+b",delete=False)
    except Exception as exc:
        assert False, f"HTTP -> CEPH copy raises an exception: {exc}"



############ link

def test_link_type_nok():
    with pytest.raises(StorageError):
        link("ceph://pool1/target.ext", "file:///path/to/link.ext")

def test_link_hard_nok():
    with pytest.raises(StorageError):
        link("ceph://pool1/source.ext", "ceph://pool2/destination.ext", True)

@mock.patch.dict(os.environ, {}, clear=True)
@mock.patch('os.symlink', return_value=None)
def test_link_file_ok(mock_link):
    try:
        link("file:///path/to/target.ext", "file:///path/to/link.ext")
        mock_link.assert_called_once_with("/path/to/target.ext", "/path/to/link.ext")
    except Exception as exc:
        assert False, f"FILE link raises an exception: {exc}"


@mock.patch.dict(os.environ, {}, clear=True)
@mock.patch('os.link', return_value=None)
def test_hlink_file_ok(mock_link):
    try:
        link("file:///path/to/target.ext", "file:///path/to/link.ext", True)
        mock_link.assert_called_once_with("/path/to/target.ext", "/path/to/link.ext")
    except Exception as exc:
        assert False, f"FILE hard link raises an exception: {exc}"

@mock.patch.dict(os.environ, {"ROK4_CEPH_CONFFILE": "a", "ROK4_CEPH_CLUSTERNAME": "b", "ROK4_CEPH_USERNAME": "c"}, clear=True)
@mock.patch('rok4.Storage.rados.Rados')
def test_link_ceph_ok(mocked_rados_client):

    disconnect_ceph_clients()
    ioctx_instance = MagicMock()
    ioctx_instance.write.return_value = None
    ceph_instance = MagicMock()
    ceph_instance.open_ioctx.return_value = ioctx_instance
    mocked_rados_client.return_value = ceph_instance

    try:
        link("ceph://pool1/target.ext", "ceph://pool2/link.ext")
    except Exception as exc:
        assert False, f"CEPH link raises an exception: {exc}"


@mock.patch.dict(os.environ, {"ROK4_S3_URL": "https://a,https://b", "ROK4_S3_SECRETKEY": "a,b", "ROK4_S3_KEY": "a,b"}, clear=True)
@mock.patch('rok4.Storage.boto3.client')
def test_link_s3_ok(mocked_s3_client):

    disconnect_s3_clients()
    s3_instance = MagicMock()
    s3_instance.put_object.return_value = None
    mocked_s3_client.return_value = s3_instance

    try:
        link("s3://bucket1/target.ext", "s3://bucket2/link.ext")
    except Exception as exc:
        assert False, f"S3 link raises an exception: {exc}"


@mock.patch.dict(os.environ, {"ROK4_S3_URL": "https://a,https://b", "ROK4_S3_SECRETKEY": "a,b", "ROK4_S3_KEY": "a,b"}, clear=True)
@mock.patch('rok4.Storage.boto3.client')
def test_link_s3_nok(mocked_s3_client):

    disconnect_s3_clients()
    s3_instance = MagicMock()
    s3_instance.put_object.return_value = None
    mocked_s3_client.return_value = s3_instance

    with pytest.raises(StorageError):
        link("s3://bucket1@a/target.ext", "s3://bucket2@b/link.ext")

############ get_size

@mock.patch.dict(os.environ, {}, clear=True)
@mock.patch('os.stat')
def test_size_file_ok(mock_stat):
    mock_stat.return_value.st_size = 12
    try:
        size = get_size("file:///path/to/file.ext")
        assert size == 12
    except Exception as exc:
        assert False, f"FILE size raises an exception: {exc}"

@mock.patch.dict(os.environ, {"ROK4_CEPH_CONFFILE": "a", "ROK4_CEPH_CLUSTERNAME": "b", "ROK4_CEPH_USERNAME": "c"}, clear=True)
@mock.patch('rok4.Storage.rados.Rados')
def test_size_ceph_ok(mocked_rados_client):

    disconnect_ceph_clients()
    ioctx_instance = MagicMock()
    ioctx_instance.stat.return_value = (12, "date")
    ceph_instance = MagicMock()
    ceph_instance.open_ioctx.return_value = ioctx_instance
    mocked_rados_client.return_value = ceph_instance

    try:
        size = get_size("ceph://pool/object.ext")
        assert size == 12
    except Exception as exc:
        assert False, f"CEPH size raises an exception: {exc}"


@mock.patch.dict(os.environ, {"ROK4_S3_URL": "https://a,https://b", "ROK4_S3_SECRETKEY": "a,b", "ROK4_S3_KEY": "a,b"}, clear=True)
@mock.patch('rok4.Storage.boto3.client')
def test_size_s3_ok(mocked_s3_client):

    disconnect_s3_clients()
    s3_instance = MagicMock()
    s3_instance.head_object.return_value = {"ContentLength": 12}
    mocked_s3_client.return_value = s3_instance

    try:
        size = get_size("s3://bucket/object.ext")
        assert size == 12
    except Exception as exc:
        assert False, f"S3 size raises an exception: {exc}"

@mock.patch.dict(os.environ, {}, clear=True)
@mock.patch('requests.get')
def test_size_http_ok(mock_requests):

    http_instance = MagicMock()
    http_instance.content.__sizeof__.return_value = 12
    mock_requests.return_value = http_instance

    try:
        size = get_size("http:///path/to/file.ext")
        assert size == 12
    except Exception as exc:
        assert False, f"HTTP size raises an exception: {exc}"


############ exists

@mock.patch.dict(os.environ, {}, clear=True)
@mock.patch('os.path.exists', return_value=True)
def test_exists_file_ok(mock_exists):
    try:
        assert exists("file:///path/to/file.ext")
    except Exception as exc:
        assert False, f"FILE exists raises an exception: {exc}"

    mock_exists.return_value = False
    try:
        assert not exists("file:///path/to/file.ext")
    except Exception as exc:
        assert False, f"FILE not exists raises an exception: {exc}"

@mock.patch.dict(os.environ, {"ROK4_CEPH_CONFFILE": "a", "ROK4_CEPH_CLUSTERNAME": "b", "ROK4_CEPH_USERNAME": "c"}, clear=True)
@mock.patch('rok4.Storage.rados.Rados')
def test_exists_ceph_ok(mocked_rados_client):

    disconnect_ceph_clients()
    ioctx_instance = MagicMock()
    ioctx_instance.stat.return_value = None
    ceph_instance = MagicMock()
    ceph_instance.open_ioctx.return_value = ioctx_instance
    mocked_rados_client.return_value = ceph_instance

    try:
        assert exists("ceph://pool/object.ext")
    except Exception as exc:
        assert False, f"CEPH exists raises an exception: {exc}"

    ioctx_instance.stat.side_effect = rados.ObjectNotFound("error")
    try:
        assert not exists("ceph://pool/object.ext")
    except Exception as exc:
        assert False, f"CEPH not exists raises an exception: {exc}"


@mock.patch.dict(os.environ, {"ROK4_S3_URL": "https://a,https://b", "ROK4_S3_SECRETKEY": "a,b", "ROK4_S3_KEY": "a,b"}, clear=True)
@mock.patch('rok4.Storage.boto3.client')
def test_exists_s3_ok(mocked_s3_client):

    disconnect_s3_clients()
    s3_instance = MagicMock()
    s3_instance.head_object.return_value = None
    mocked_s3_client.return_value = s3_instance

    try:
        assert exists("s3://bucket/object.ext")
    except Exception as exc:
        assert False, f"S3 exists raises an exception: {exc}"

    s3_instance.head_object.side_effect = botocore.exceptions.ClientError(operation_name='InvalidKeyPair.Duplicate', error_response={"Error": {"Code": "404"}})
    try:
        assert not exists("s3://bucket/object.ext")
    except Exception as exc:
        assert False, f"CEPH not exists raises an exception: {exc}"

@mock.patch.dict(os.environ, {}, clear=True)
@mock.patch('requests.get')
def test_exists_http_ok(mock_requests):

    http_instance = MagicMock()
    http_instance.status_code = 200
    mock_requests.return_value = http_instance

    try:
        assert exists("http:///path/to/file.ext")
    except Exception as exc:
        assert False, f"HTTP exists raises an exception: {exc}"

    http_instance.status_code = 404
    mock_requests.return_value = http_instance

    try:
        assert not exists("http:///path/to/file.ext")
    except Exception as exc:
        assert False, f"HTTP exists raises an exception: {exc}"


############ remove

@mock.patch.dict(os.environ, {}, clear=True)
@mock.patch('os.remove')
def test_remove_file_ok(mock_remove):
    mock_remove.return_value = None
    try:
        remove("file:///path/to/file.ext")
    except Exception as exc:
        assert False, f"FILE deletion raises an exception: {exc}"

    mock_remove.side_effect = FileNotFoundError("error")
    try:
        remove("file:///path/to/file.ext")
    except Exception as exc:
        assert False, f"FILE deletion (not found) raises an exception: {exc}"

@mock.patch.dict(os.environ, {"ROK4_CEPH_CONFFILE": "a", "ROK4_CEPH_CLUSTERNAME": "b", "ROK4_CEPH_USERNAME": "c"}, clear=True)
@mock.patch('rok4.Storage.rados.Rados')
def test_remove_ceph_ok(mocked_rados_client):

    disconnect_ceph_clients()
    ioctx_instance = MagicMock()
    ioctx_instance.remove_object.return_value = None
    ceph_instance = MagicMock()
    ceph_instance.open_ioctx.return_value = ioctx_instance
    mocked_rados_client.return_value = ceph_instance

    try:
        remove("ceph://pool/object.ext")
    except Exception as exc:
        assert False, f"CEPH deletion raises an exception: {exc}"

    ioctx_instance.stat.side_effect = rados.ObjectNotFound("error")
    try:
        Exception("ceph://pool/object.ext")
    except Exception as exc:
        assert False, f"CEPH deletion (not found) raises an exception: {exc}"


@mock.patch.dict(os.environ, {"ROK4_S3_URL": "https://a,https://b", "ROK4_S3_SECRETKEY": "a,b", "ROK4_S3_KEY": "a,b"}, clear=True)
@mock.patch('rok4.Storage.boto3.client')
def test_remove_s3_ok(mocked_s3_client):

    disconnect_s3_clients()
    s3_instance = MagicMock()
    s3_instance.delete_object.return_value = None
    mocked_s3_client.return_value = s3_instance

    try:
        remove("s3://bucket/object.ext")
    except Exception as exc:
        assert False, f"S3 deletion raises an exception: {exc}"


############ get_osgeo_path

@mock.patch.dict(os.environ, {}, clear=True)
def test_get_osgeo_path_file_ok():
    try:
        path = get_osgeo_path("file:///path/to/file.ext")
        assert path == "/path/to/file.ext"
    except Exception as exc:
        assert False, f"FILE osgeo path raises an exception: {exc}"

<<<<<<< HEAD
@mock.patch.dict(os.environ, {"ROK4_S3_URL": "https://a,https://b", "ROK4_S3_SECRETKEY": "a,b", "ROK4_S3_KEY": "a,b"}, clear=True)
def test_get_osgeo_path_s3_ok():

    disconnect_s3_clients()

=======
@mock.patch.dict(os.environ, {"ROK4_S3_URL": "https://a,https://b", "ROK4_S3_SECRETKEY": "a,b", "ROK4_S3_KEY": "a,b"}, clear=True) 
def test_get_osgeo_path_s3_ok():

    disconnect_s3_clients()
    
>>>>>>> c938155a
    try:
        path = get_osgeo_path("s3://bucket@b/to/object.ext")
        assert path == "/vsis3/bucket/to/object.ext"
    except Exception as exc:
        assert False, f"S3 osgeo path raises an exception: {exc}"


@mock.patch.dict(os.environ, {}, clear=True)
def test_get_osgeo_path_nok():
    with pytest.raises(NotImplementedError):
        get_osgeo_path("ceph://pool/data.ext")<|MERGE_RESOLUTION|>--- conflicted
+++ resolved
@@ -737,19 +737,11 @@
     except Exception as exc:
         assert False, f"FILE osgeo path raises an exception: {exc}"
 
-<<<<<<< HEAD
 @mock.patch.dict(os.environ, {"ROK4_S3_URL": "https://a,https://b", "ROK4_S3_SECRETKEY": "a,b", "ROK4_S3_KEY": "a,b"}, clear=True)
 def test_get_osgeo_path_s3_ok():
 
     disconnect_s3_clients()
 
-=======
-@mock.patch.dict(os.environ, {"ROK4_S3_URL": "https://a,https://b", "ROK4_S3_SECRETKEY": "a,b", "ROK4_S3_KEY": "a,b"}, clear=True) 
-def test_get_osgeo_path_s3_ok():
-
-    disconnect_s3_clients()
-    
->>>>>>> c938155a
     try:
         path = get_osgeo_path("s3://bucket@b/to/object.ext")
         assert path == "/vsis3/bucket/to/object.ext"
