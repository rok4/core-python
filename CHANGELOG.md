--- conflicted
+++ resolved
@@ -1,41 +1,24 @@
 ## Summary
 
-<<<<<<< HEAD
-Fonction de lecture d'une tuile vecteur décodée.
+Lecture par système de fichier virtuel avec GDAL
 Librairie de lecture d'une donnée raster.
-=======
-Lecture par système de fichier virtuel avec GDAL
->>>>>>> c67a2fab
 
 ## Changelog
 
 ### [Added]
 
-<<<<<<< HEAD
-* Pyramid
-    * Décodage d'une tuile vecteur avec `get_tile_data_vector` (le pendant vecteur de `get_tile_data_raster`) : le résultat est un "dictionnaire GeoJSON", et les coordonnées sont en relatif à la tuile (souvent entre 0 et 4096)
-* Utils
-    * Ajout d'un cache pour la création de spatial reference (via la fonction `srs_to_spatialreference`)
+* Storage
+    * Fonction `get_osgeo_path` permettant de configurer le bon sytème de fichier virtuel en fonction du chemin fourni, et retourne celui à utiliser dans le Open de gdal ou ogr
 * Raster :
   * Chargement des informations sur un fichier raster (chemin du fichier, chemin du fichier de masque si applicable, nombre de canaux, boundingbox de l'emprise géographique)
   * Tests unitaires
-=======
-* Storage
-    * Fonction `get_osgeo_path` permettant de configurer le bon sytème de fichier virtuel en fonction du chemin fourni, et retourne celui à utiliser dans le Open de gdal ou ogr
->>>>>>> c67a2fab
 
 ### [Changed]
 
 * Storage
-<<<<<<< HEAD
-    * La lecture d'un fichier ou objet qui n'existe pas émet toujours une exception `FileNotFoundError`
-    * Ajout d'un prototype vide de fonction 'get_osgeo_path', qui a terme, à partir d'un chemin complet vers une image, retournera le chemin système d'un fichier local de travail, créé si besoin.
-* Pyramid
-    * Si la tuile que l'on veut lire est dans une dalle qui n'existe pas, on retourne `None`
+    * la récupération d'un client S3 (`__get_s3_client`) permet de récupérer le client, l'hôte, les clés d'accès et secrète, ainsi que le nom du bucket sans l'éventuel hôte du cluster
 * README.md
     * Modification du bloc code de compilation pour utiliser explicitement python3, et installer certaines dépendances.
-=======
-    * la récupération d'un client S3 (`__get_s3_client`) permet de récupérer le client, l'hôte, les clés d'accès et secrète, ainsi que le nom du bucket sans l'éventuel hôte du cluster
 
 ### [Fixed]
 
@@ -43,7 +26,6 @@
     * Lecture binaire S3 : mauvaise configuration du nom du bucket et de l'objet et mauvaise lecture partielle
 
 ### [Removed]
->>>>>>> c67a2fab
 
 * Exceptions
     * `NotImplementedError` est une exceptions native
