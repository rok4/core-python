--- conflicted
+++ resolved
@@ -1,53 +1,4 @@
 ## Summary
-
-<<<<<<< HEAD
-Calcul de la taille d'une pyramide
-=======
-Lecture facilitée de la liste d'une pyramide. Lecture d'informations sur une donnée raster unique depuis un fichier ou une liste de paramètres. Modification de la gestion des vecteurs.
->>>>>>> 576cb520
-
-## Changelog
-
-### [Added]
-
-* Raster
-    * Chargement des informations sur un fichier raster (chemin du fichier, chemin du fichier de masque si applicable, nombre de canaux, boundingbox de l'emprise géographique)
-        * depuis le fichier raster
-        * depuis une liste de paramètres provenant d'une utilisation précédente
-    * Tests unitaires
-    * Documentation interne des fonctions et classes
-
-* Pyramid
-<<<<<<< HEAD
-    * Fonction de calcul de la taille d'une pyramide
-
-* Storage
-    * Fonction de calcul de la taille des fichiers d'un chemin selon le stockage
-=======
-    * Fonctions de gestion de la liste : chargement et lecture (via un generator)
-    * Taille du header d'une dalle stockée dans la variable `ROK4_IMAGE_HEADER_SIZE`
-    * La proriété `tile_extension` : retourne l'extension d'une tuile de la pyramide en fonction du format
-    * Des exemples d'utilisation des fonctions principales
-
-### [Changed]
-
-* Vector
-    * Utilisation de kwargs pour les paramètres du csv
-    * Gestion des CSV par OGR
-    * Passage par get_osgeo_path pour la lecture virtuelle
-    * 2 constructeurs pour les vecteurs : from_file et from_parameters
-
-* README.md
-    * Modification du bloc code de compilation pour utiliser explicitement python3, et installer certaines dépendances.
-* Utils
-    * Fonction de calcul de la boundix box d'une donnée
-    * Fonction de détermination du format de variable des couleurs dans une donéne raster
-
-### [Fixed]
-
-* Storage
-    * Lecture de la taille d'un objet S3 : pas besoin d'enlever des quotes dans le header `Content-Length`
->>>>>>> 576cb520
 
 <!--
 ### [Added]
