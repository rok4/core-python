## Summary

<<<<<<< HEAD
Prise en charge de plusieurs clusters S3 de stockage.
=======
Ajout de la librairie de lecture de données vecteur, de tests unitaires et ajout de fonctionnalité pour le stockage. Amélioration de la gestion du projet et de l'intégration continue.
>>>>>>> ad898368

## Changelog

### [Added]

* Librairie de lecture de données vecteur :
  * Chargement de données vecteur pour des fichiers shapefile, Geopackage, CSV et GeoJSON
  * Ecriture des tests unitaires
<<<<<<< HEAD
* Librairie de lecture de données raster :
  * Constructeur implémenté
    * Ce dernier fait appel à des fonctions internes qui ne sont pas encore implémentées.
=======
* Librairie Pyramid : complétion des tests unitaires
* Librairie Storage : prise en charge de la copie CEPH -> S3
* Gestion du projet (compilations, dépendances...) via poetry
* Injection de la version dans le fichier `pyproject.toml` et `__init__.py` (définition de la variable `__version__`)
* Évolution de la CI github
    * Vérification des installations et tests unitaires sous python 3.8, 3.9 et 3.10, sous ubuntu 20.04 et ubuntu 22.04
    * Publication de l'artefact avec les résultats des tests unitaires
    * Nettoyage de la release en cas d'erreur
    * Compilation de la documentation et publication sur la branche gh-pages
>>>>>>> ad898368

### [Changed]

* Appels explicites à python3 dans le README, pour tenir compte des distributions où l'exécutable `python` correspond par défaut à Python 2.7.

<!-- 
### [Added]

### [Changed]

### [Deprecated]

### [Removed]

### [Fixed]

### [Security] 
--><|MERGE_RESOLUTION|>--- conflicted
+++ resolved
@@ -1,10 +1,8 @@
+# Librairies ROK4 core Python
+
 ## Summary
 
-<<<<<<< HEAD
-Prise en charge de plusieurs clusters S3 de stockage.
-=======
-Ajout de la librairie de lecture de données vecteur, de tests unitaires et ajout de fonctionnalité pour le stockage. Amélioration de la gestion du projet et de l'intégration continue.
->>>>>>> ad898368
+Ajout des librairies de lecture respectives de données vecteur et de données raster, de tests unitaires et ajout de fonctionnalité pour le stockage. Amélioration de la gestion du projet et de l'intégration continue.
 
 ## Changelog
 
@@ -13,11 +11,6 @@
 * Librairie de lecture de données vecteur :
   * Chargement de données vecteur pour des fichiers shapefile, Geopackage, CSV et GeoJSON
   * Ecriture des tests unitaires
-<<<<<<< HEAD
-* Librairie de lecture de données raster :
-  * Constructeur implémenté
-    * Ce dernier fait appel à des fonctions internes qui ne sont pas encore implémentées.
-=======
 * Librairie Pyramid : complétion des tests unitaires
 * Librairie Storage : prise en charge de la copie CEPH -> S3
 * Gestion du projet (compilations, dépendances...) via poetry
@@ -27,13 +20,11 @@
     * Publication de l'artefact avec les résultats des tests unitaires
     * Nettoyage de la release en cas d'erreur
     * Compilation de la documentation et publication sur la branche gh-pages
->>>>>>> ad898368
+* Librairie "Raster" de lecture de données raster :
+  * Chargement des informations sur un fichier raster (chemin du fichier, chemin du fichier de masque si applicable, nombre de canaux, boundingbox de l'emprise géographique)
+  * Tests unitaires
 
-### [Changed]
-
-* Appels explicites à python3 dans le README, pour tenir compte des distributions où l'exécutable `python` correspond par défaut à Python 2.7.
-
-<!-- 
+<!--
 ### [Added]
 
 ### [Changed]
@@ -44,5 +35,5 @@
 
 ### [Fixed]
 
-### [Security] 
+### [Security]
 -->