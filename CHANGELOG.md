--- conflicted
+++ resolved
@@ -3,13 +3,6 @@
 Ajout de fonctionnalités de lecture de donnée d'une pyramide et suivi des recommandations PyPA pour la gestion du projet.
 
 ## Changelog
-<<<<<<< HEAD
-=======
-
-### [Changed]
-
-* TileMatrixSet : quelque soit le système de coordonnées, on ne gère que un ordre des axes X,Y ou Lon,Lat. Cependant, les fonctions de calcul de ou à partir de bbox respectent l'ordre du système dans ces dernières.
->>>>>>> cd5e395d
 
 ### [Added]
 
@@ -21,13 +14,13 @@
 * Storage :
     * Fonction de lecture binaire, complète ou partielle, d'un fichier ou objet S3 ou CEPH
 * Exceptions : NotImplementedError permet de préciser qu'une fonctionnalité n'a pas été implémentée pour tous les cas. Ici, on ne gère pas la décompression des données raster pour les compressions packbit et LZW
+  
 * Ajout de la publication PyPI dans la CI GitHub 
 
 ### [Changed]
 
 * Storage :
     * La lecture sous forme de chaîne s'appuie sur la lecture complète binaire. Aucun changement à l'usage.
-
 * TileMatrixSet : quelque soit le système de coordonnées, on ne gère que un ordre des axes X,Y ou Lon,Lat. Cependant, les fonctions de calcul de ou à partir de bbox respectent l'ordre du système dans ces dernières.
 
 * Passage de la configuration du projet dans le fichier `pyproject.toml`
