--- conflicted
+++ resolved
@@ -1,27 +1,11 @@
 ## Summary
 
-<<<<<<< HEAD
-Ajout du type de stockage HTTP.
-Lecture par système de fichier virtuel avec GDAL
-=======
-Lecture facilitée de la liste d'une pyramide. Lecture d'informations sur une donnée raster unique depuis un fichier ou une liste de paramètres. Modification de la gestion des vecteurs.
->>>>>>> bc848e4f
+Lecture facilitée de la liste d'une pyramide. Lecture d'informations sur une donnée raster unique depuis un fichier ou une liste de paramètres. Modification de la gestion des vecteurs. Ajout du type de stockage HTTP.
 
 ## Changelog
 
 ### [Added]
 
-<<<<<<< HEAD
-* Storage
-    * Fonction `get_osgeo_path` permettant de configurer le bon sytème de fichier virtuel en fonction du chemin fourni, et retourne celui à utiliser dans le Open de gdal ou ogr
-
-### [Changed]
-
-* Storage
-    * la récupération d'un client S3 (`__get_s3_client`) permet de récupérer le client, l'hôte, les clés d'accès et secrète, ainsi que le nom du bucket sans l'éventuel hôte du cluster
-    * Ajout de la copie de HTTP vers FILE/S3/CEPH
-    * Ajout de la fonction de lecture d'un fichier HTTP, de l'existence d'un fichier HTTP et du calcul de taille d'un fichier HTTP
-=======
 * Raster
     * Chargement des informations sur un fichier raster (chemin du fichier, chemin du fichier de masque si applicable, nombre de canaux, boundingbox de l'emprise géographique)
         * depuis le fichier raster
@@ -37,6 +21,9 @@
 
 ### [Changed]
 
+* Storage
+    * Ajout de la copie de HTTP vers FILE/S3/CEPH
+    * Ajout de la fonction de lecture d'un fichier HTTP, de l'existence d'un fichier HTTP et du calcul de taille d'un fichier HTTP
 * Vector
     * Utilisation de kwargs pour les paramètres du csv
     * Gestion des CSV par OGR
@@ -48,22 +35,12 @@
 * Utils
     * Fonction de calcul de la boundix box d'une donnée
     * Fonction de détermination du format de variable des couleurs dans une donéne raster
->>>>>>> bc848e4f
 
 ### [Fixed]
 
 * Storage
-<<<<<<< HEAD
-    * Lecture binaire S3 : mauvaise configuration du nom du bucket et de l'objet et mauvaise lecture partielle
-
-### [Removed]
-
-* Exceptions
-    * `NotImplementedError` est une exceptions native
-=======
     * Lecture de la taille d'un objet S3 : pas besoin d'enlever des quotes dans le header `Content-Length`
 
->>>>>>> bc848e4f
 <!--
 ### [Added]
 
